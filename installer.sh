#!/bin/bash

# emba - EMBEDDED LINUX ANALYZER
#
# Copyright 2020-2021 Siemens AG
# Copyright 2020-2021 Siemens Energy AG
#
# emba comes with ABSOLUTELY NO WARRANTY. This is free software, and you are
# welcome to redistribute it under the terms of the GNU General Public License.
# See LICENSE file for usage of this software.
#
# emba is licensed under GPLv3
#
# Author(s): Michael Messner, Pascal Eckmann
# Contributor(s): Stefan Haboeck, Nikolas Papaioannou

# Description:  Installs needed stuff for emba

export DEBIAN_FRONTEND=noninteractive

INSTALL_APP_LIST=()
DOWNLOAD_FILE_LIST=()

# force install everything
FORCE=0
# install docker emba
IN_DOCKER=0
# list dependencies
LIST_DEP=0

## Color definition
RED="\033[0;31m"
GREEN="\033[0;32m"
ORANGE="\033[0;33m"
MAGENTA="\033[0;35m"
CYAN="\033[0;36m"
NC="\033[0m"  # no color

## Attribute definition
BOLD="\033[1m"

# print_tool_info a b c
# a = application name (by apt) 
# b = no update, if already installed -> 0
#     update, if already installed -> 1
# c = if given: check if this application is on the system instead of a

print_tool_info(){
  echo -e "\\n""$ORANGE""$BOLD""${1}""$NC"
  TOOL_INFO="$(apt show "${1}" 2> /dev/null)"
  echo -e "$(echo "$TOOL_INFO" | grep "Description:")"
  if echo "$TOOL_INFO" | grep -E "^E:\ "; then
    echo -e "$RED""$1"" was not identified and is not installable.""$NC"
  else
    COMMAND_=""
    if [[ -z "$3" ]] ; then
      COMMAND_="$3"
    else
      COMMAND_="$1"
    fi
    if ( command -v "$COMMAND_" > /dev/null) || ( dpkg -s "${1}" 2> /dev/null | grep -q "Status: install ok installed" ) ; then
      if [[ $2 -eq 0 ]] ; then
        echo -e "$ORANGE""$1"" is already installed and won't be updated.""$NC"
      else
        if [[ $COMPLEMENT -eq 0 ]] ; then
          echo -e "$ORANGE""$1"" will be updated.""$NC"
          INSTALL_APP_LIST+=("$1")
        else
          echo -e "$ORANGE""$1"" won't be updated.""$NC"
        fi
      fi
    else
      echo -e "$ORANGE""$1"" will be newly installed.""$NC"
      INSTALL_APP_LIST+=("$1")
    fi
  fi
}

# print_file_info a b c d e
# a = file name
# b = description of file
# c = file url
# d = path on system
# e = if given: check this path or application is on the system instead of d

print_file_info()
{
  echo -e "\\n""$ORANGE""$BOLD""${1}""$NC"
  if [[ -n "${2}" ]] ; then
    echo -e "Description: ""${2}"
  fi
  #echo "$(wget "${3}" --spider --server-response -O -)"
  FILE_SIZE=$(($(wget "${3}" --spider --server-response -O - 2>&1 | sed -ne '/Content-Length/{s/.*: //;p}')))
  if (( FILE_SIZE == 0 )) ; then
    FILE_SIZE=$(($(wget "${3}" --spider --server-response -O - 2>&1 | sed -ne '/content-length/{s/.*: //;p}')))
  fi 
  if (( FILE_SIZE > 1048576 )) ; then
    echo -e "Download-Size: ""$(( FILE_SIZE / 1048576 ))"" MB"
  elif (( FILE_SIZE > 1024 )) ; then
    echo -e "Download-Size: ""$(( FILE_SIZE / 1024 ))"" KB"
  else
    echo -e "Download-Size: ""$FILE_SIZE"" B"
  fi
  if ! [[ -f "${4}" ]] ; then
    if [[ -n "${5}" ]] ; then
      if [[ -f "${5}" ]] || ( command -v "${5}" > /dev/null) || ( dpkg -s "${5}" 2> /dev/null | grep -q "Status: install ok installed" ) ; then
        echo -e "$ORANGE""$1"" won't be downloaded.""$NC"
      else
        echo -e "$ORANGE""$1"" will be downloaded.""$NC"
        DOWNLOAD_FILE_LIST+=("$1")
      fi
    else
      echo -e "$ORANGE""${1}"" will be downloaded.""$NC"
      DOWNLOAD_FILE_LIST+=("${1}")
    fi
  else
    echo -e "$ORANGE""${1}"" is already been downloaded.""$NC"
  fi
}

# download_file a b c
# a = file name
# b = file url
# c = path on system

download_file()
{
  for D_FILE in "${DOWNLOAD_FILE_LIST[@]}" ; do
    if [[ "$D_FILE" == "${1}" ]] ; then
      echo -e "\\n""$ORANGE""$BOLD""Downloading ""${1}""$NC"
      if ! [[ -f "${3}" ]] ; then
        wget "${2}" -O "${3}"
      else
        echo -e "$ORANGE""${1}"" is already downloaded""$NC"
      fi
    fi
  done
  if [[ -f "${3}" ]] && ! [[ -x "${3}" ]] ; then
    chmod +x "${3}"
  fi
}

print_help()
{
  echo -e "\\n""$CYAN""USAGE""$NC"
  echo -e "$CYAN""-F""$NC""         Installation of emba with all dependencies (typical initial installation)"
  echo -e "$CYAN""-c""$NC""         Complements emba dependencies (get/install all missing files/applications)"
  echo -e "$CYAN""-d""$NC""         Force install of all dependencies needed for emba in Docker mode (-D)"
  echo -e "$CYAN""-h""$NC""         Print this help message"
  echo -e "$CYAN""-l""$NC""         List all dependencies of emba"
  echo
}


echo -e "\\n""$ORANGE""$BOLD""Embedded Linux Analyzer Installer""$NC""\\n""$BOLD""=================================================================""$NC"

while getopts cdDFhl OPT ; do
  case $OPT in
    c)
      export COMPLEMENT=1
      export FORCE=1
      echo -e "$GREEN""$BOLD""Complement emba dependecies""$NC"
      ;;
    d)
      export DOCKER_SETUP=1
      export FORCE=1
      echo -e "$GREEN""$BOLD""Install all dependecies for emba in Docker mode (-D)""$NC"
      ;;
    D)
      export IN_DOCKER=1
      echo -e "$GREEN""$BOLD""Install emba on docker""$NC"
      ;;
    F)
      export FORCE=1
      echo -e "$GREEN""$BOLD""Install all dependecies""$NC"
      ;;
    h)
      print_help
      exit 0
      ;;
    l)
      export LIST_DEP=1
      echo -e "$GREEN""$BOLD""List all dependecies (except pip packages)""$NC"
      ;;
    *)
      echo -e "$RED""$BOLD""Invalid option""$NC"
      print_help
      exit 1
      ;;
  esac
done

if ! [[ $EUID -eq 0 ]] && [[ $LIST_DEP -eq 0 ]] ; then
  echo -e "\\n""$RED""Run emba installation script with root permissions!""$NC\\n"
  print_help
  exit 1
fi

# standard stuff before installation run

if [[ $LIST_DEP -eq 0 ]] ; then
  if ! [[ -d "external" ]] ; then
    echo -e "\\n""$ORANGE""Created ./external""$NC"
    mkdir external
  fi

  echo -e "\\n""$ORANGE""Update package lists.""$NC"
  apt-get update
fi

# applications needed for emba to run

echo -e "\\nTo use emba, some applications must be installed and some data (database for CVS for example) downloaded and parsed."
echo -e "\\n""$ORANGE""$BOLD""These applications will be installed/updated:""$NC"
print_tool_info "tree" 1
print_tool_info "yara" 1
print_tool_info "shellcheck" 1
print_tool_info "pylint" 1
print_tool_info "php" 1
print_tool_info "device-tree-compiler" 1
print_tool_info "unzip" 1
print_tool_info "docker-compose" 1
print_tool_info "qemu-user-static" 0 "qemu-mips-static"
print_tool_info "binwalk" 1
print_tool_info "bc" 1
print_tool_info "coreutils" 1
print_tool_info "ent" 1
# needed for sshdcc:
print_tool_info "tcllib" 1
# as we need it for multiple tools we can install it by default
print_tool_info "git" 1
print_tool_info "make" 1
<<<<<<< HEAD
=======
# libguestfs-tools is needed to mount vmdk images
print_tool_info "libguestfs-tools" 1
print_tool_info "metasploit-framework" 1
>>>>>>> d67dc3db

if [[ "$FORCE" -eq 0 ]] && [[ "$LIST_DEP" -eq 0 ]] ; then
  echo -e "\\n""$MAGENTA""$BOLD""Do you want to install/update these applications?""$NC"
  read -p "(y/N)" -r ANSWER
elif [[ "$LIST_DEP" -eq 1 ]] || [[ $DOCKER_SETUP -eq 1 ]] ; then
  ANSWER=("n")
else
  echo -e "\\n""$MAGENTA""$BOLD""These applications will be installed/updated!""$NC"
  ANSWER=("y")
fi
case ${ANSWER:0:1} in
  y|Y )
    echo
    apt-get install "${INSTALL_APP_LIST[@]}" -y
  ;;
esac

# cwe checker docker

echo -e "\\nWith emba you can automatically find vulnerable pattern in binary executables (just start emba with the parameter -c). Docker and the cwe_checker from fkiecad are required for this."
INSTALL_APP_LIST=()
print_tool_info "docker.io" 0 "docker"

if command -v docker > /dev/null ; then
  echo -e "\\n""$ORANGE""$BOLD""fkiecad/cwe_checker docker image""$NC"
  export DOCKER_CLI_EXPERIMENTAL=enabled
  f="$(docker manifest inspect fkiecad/cwe_checker:latest | grep "size" | sed -e 's/[^0-9 ]//g')"
  echo "Download-Size : ""$(($(( ${f//$'\n'/+} ))/1048576))"" MB"
  export DOCKER_CLI_EXPERIMENTAL=disabled
else
  echo -e "\\n""$ORANGE""$BOLD""fkiecad/cwe_checker docker image""$NC"
  echo "Download-Size: ~600 MB"
fi

if [[ "$FORCE" -eq 0 ]] && [[ "$LIST_DEP" -eq 0 ]] && [[ $DOCKER_SETUP -eq 0 ]]; then
  echo -e "\\n""$MAGENTA""$BOLD""Do you want to install Docker (if not already on the system) and download the image?""$NC"
  read -p "(y/N)" -r ANSWER
elif [[ "$LIST_DEP" -eq 1 ]] || [[ $IN_DOCKER -eq 1 ]]; then
  ANSWER=("n")
else
  echo -e "\\n""$MAGENTA""$BOLD""Docker will be installed (if not already on the system) and the image be downloaded!""$NC"
  ANSWER=("y")
fi
case ${ANSWER:0:1} in
  y|Y )
    apt-get install "${INSTALL_APP_LIST[@]}" -y
    if [[ "$(docker images -q fkiecad/cwe_checker:latest 2> /dev/null)" == "" ]] ; then
      echo -e "$ORANGE""fkiecad/cwe_checker docker image will be downloaded""$NC"
      docker pull fkiecad/cwe_checker:latest
    else
      echo -e "$ORANGE""fkiecad/cwe_checker docker image is already downloaded""$NC"
    fi
  ;;
esac

# FACT-extractor docker

echo -e "\\nWith emba you can automatically use FACT-extractor as a second extraction tool. Docker and the fact_extractor from fkiecad are required for this."
INSTALL_APP_LIST=()
print_tool_info "docker.io" 0 "docker"
print_file_info "FACT-extract" "Extractor for most of the common container formats" "https://raw.githubusercontent.com/fkie-cad/fact_extractor/master/extract.py" "external/extract.py"

if command -v docker > /dev/null ; then
  echo -e "\\n""$ORANGE""$BOLD""fkiecad/fact_extractor docker image""$NC"
  export DOCKER_CLI_EXPERIMENTAL=enabled
  f="$(docker manifest inspect fkiecad/fact_extractor:latest | grep "size" | sed -e 's/[^0-9 ]//g')"
  echo "Download-Size : ""$(($(( ${f//$'\n'/+} ))/1048576))"" MB"
  export DOCKER_CLI_EXPERIMENTAL=disabled
else
  echo -e "\\n""$ORANGE""$BOLD""fkiecad/fact_extractor docker image""$NC"
  echo "Download-Size: ~700 MB"
fi


if [[ "$FORCE" -eq 0 ]] && [[ "$LIST_DEP" -eq 0 ]] && [[ $DOCKER_SETUP -eq 0 ]] ; then
  echo -e "\\n""$MAGENTA""$BOLD""Do you want to install Docker (if not already on the system) and download the image?""$NC"
  read -p "(y/N)" -r ANSWER
elif [[ "$LIST_DEP" -eq 1 ]] || [[ $IN_DOCKER -eq 1 ]] ; then
  ANSWER=("n")
else
  echo -e "\\n""$MAGENTA""$BOLD""Docker will be installed (if not already on the system) and the image be downloaded!""$NC"
  ANSWER=("y")
fi
case ${ANSWER:0:1} in
  y|Y )
    apt-get install "${INSTALL_APP_LIST[@]}" -y
    if [[ "$(docker images -q fkiecad/fact_extractor:latest 2> /dev/null)" == "" ]] ; then
      echo -e "$ORANGE""fkiecad/fact_extractor docker image will be downloaded""$NC"
      docker pull fkiecad/fact_extractor:latest
    else
      echo -e "$ORANGE""fkiecad/fact_extractor docker image is already downloaded""$NC"
    fi
    download_file "FACT-extract" "https://raw.githubusercontent.com/fkie-cad/fact_extractor/master/extract.py" "external/extract.py"
  ;;
esac


# open source tools from github

echo -e "\\nWe use a few well-known open source tools in emba, for example checksec."

print_file_info "linux-exploit-suggester" "Linux privilege escalation auditing tool" "https://raw.githubusercontent.com/mzet-/linux-exploit-suggester/master/linux-exploit-suggester.sh" "external/linux-exploit-suggester.sh"
print_file_info "checksec" "Check the properties of executables (like PIE, RELRO, PaX, Canaries, ASLR, Fortify Source)" "https://raw.githubusercontent.com/slimm609/checksec.sh/master/checksec" "external/checksec"
print_file_info "sshdcc" "Check SSHd configuration files" "https://raw.githubusercontent.com/sektioneins/sshdcc/master/sshdcc" "external/sshdcc"
print_file_info "sudo-parser.pl" "Parses and tests sudoers configuration files" "https://raw.githubusercontent.com/CiscoCXSecurity/sudo-parser/master/sudo-parser.pl" "external/sudo-parser.pl"
print_file_info "pixd" "pixd is a tool for visualizing binary data using a colour palette." "https://github.com/FireyFly/pixd/pixd.c" "external/pixd"

if [[ "$FORCE" -eq 0 ]] && [[ "$LIST_DEP" -eq 0 ]] ; then
  echo -e "\\n""$MAGENTA""$BOLD""Do you want to download these applications (if not already on the system)?""$NC"
  read -p "(y/N)" -r ANSWER
elif [[ "$LIST_DEP" -eq 1 ]] || [[ $DOCKER_SETUP -eq 1 ]] ; then
  ANSWER=("n")
else
  echo -e "\\n""$MAGENTA""$BOLD""These applications (if not already on the system) will be downloaded!""$NC"
  ANSWER=("y")
fi
case ${ANSWER:0:1} in
  y|Y )
    download_file "linux-exploit-suggester" "https://raw.githubusercontent.com/mzet-/linux-exploit-suggester/master/linux-exploit-suggester.sh" "external/linux-exploit-suggester.sh"
    download_file "checksec" "https://raw.githubusercontent.com/slimm609/checksec.sh/master/checksec" "external/checksec"
    download_file "sshdcc" "https://raw.githubusercontent.com/sektioneins/sshdcc/master/sshdcc" "external/sshdcc"
    download_file "sudo-parser.pl" "https://raw.githubusercontent.com/CiscoCXSecurity/sudo-parser/master/sudo-parser.pl" "external/sudo-parser.pl"
    ### pixd installation
    git clone https://github.com/FireyFly/pixd external/pixd
    cd ./external/pixd/ || exit 1
    make
    mv pixd ../pixde
    cd ../../ || exit 1
    rm -r ./external/pixd/
    ### pixd installation
  ;;
esac


# yara rules

echo -e "\\nWe are using yara in emba and to improve the experience with emba, you should download some yara rules."

print_file_info "Xumeiquer/yara-forensics/compressed.yar" "" "https://raw.githubusercontent.com/Xumeiquer/yara-forensics/master/file/compressed.yar" "external/yara/compressed.yar"
print_file_info "DiabloHorn/yara4pentesters/juicy_files.txt" "" "https://raw.githubusercontent.com/DiabloHorn/yara4pentesters/master/juicy_files.txt" "external/yara/juicy_files.yar"
print_file_info "ahhh/YARA/crypto_signatures.yar" "" "https://raw.githubusercontent.com/ahhh/YARA/master/crypto_signatures.yar" "external/yara/crypto_signatures.yar"
print_file_info "Yara-Rules/rules/packer_compiler_signatures.yar" "" "https://raw.githubusercontent.com/Yara-Rules/rules/master/packers/packer_compiler_signatures.yar" "external/yara/packer_compiler_signatures.yar"

if [[ "$FORCE" -eq 0 ]] && [[ "$LIST_DEP" -eq 0 ]] ; then
  echo -e "\\n""$MAGENTA""$BOLD""Do you want to download these rules (if not already on the system)?""$NC"
  read -p "(y/N)" -r ANSWER
elif [[ "$LIST_DEP" -eq 1 ]] || [[ $DOCKER_SETUP -eq 1 ]] ; then
  ANSWER=("n")
else
  echo -e "\\n""$MAGENTA""$BOLD""These rules (if not already on the system) will be downloaded!""$NC"
  ANSWER=("y")
fi
case ${ANSWER:0:1} in
  y|Y )
    if ! [[ -d "external/yara/" ]] ; then
      mkdir external/yara
    fi
    download_file "Xumeiquer/yara-forensics/compressed.yar" "https://raw.githubusercontent.com/Xumeiquer/yara-forensics/master/file/compressed.yar" "external/yara/compressed.yar"
    download_file "DiabloHorn/yara4pentesters/juicy_files.txt" "https://raw.githubusercontent.com/DiabloHorn/yara4pentesters/master/juicy_files.txt" "external/yara/juicy_files.yar"
    download_file "ahhh/YARA/crypto_signatures.yar" "https://raw.githubusercontent.com/ahhh/YARA/master/crypto_signatures.yar" "external/yara/crypto_signatures.yar"
    download_file "Yara-Rules/rules/packer_compiler_signatures.yar" "https://raw.githubusercontent.com/Yara-Rules/rules/master/packers/packer_compiler_signatures.yar" "external/yara/packer_compiler_signatures.yar"
  ;;
esac


# binutils - objdump

BINUTIL_VERSION_NAME="binutils-2.35.1"

echo -e "\\nWe are using objdump in emba to get more information from object files. This application is in the binutils package and has to be compiled. We also need following applications for compiling:"
INSTALL_APP_LIST=()

print_file_info "$BINUTIL_VERSION_NAME" "The GNU Binutils are a collection of binary tools." "https://ftp.gnu.org/gnu/binutils/$BINUTIL_VERSION_NAME.tar.gz" "external/$BINUTIL_VERSION_NAME.tar.gz" "external/objdump"
print_tool_info "texinfo" 1
print_tool_info "gcc" 1
print_tool_info "build-essential" 1
print_tool_info "gawk" 1
print_tool_info "bison" 1
print_tool_info "debuginfod" 1

if [[ "$FORCE" -eq 0 ]] && [[ "$LIST_DEP" -eq 0 ]] ; then
  echo -e "\\n""$MAGENTA""$BOLD""Do you want to download ""$BINUTIL_VERSION_NAME"" (if not already on the system) and compile objdump?""$NC"
  read -p "(y/N)" -r ANSWER
elif [[ "$LIST_DEP" -eq 1 ]] || [[ $DOCKER_SETUP -eq 1 ]] ; then
  ANSWER=("n")
else
  echo -e "\\n""$MAGENTA""$BOLD""$BINUTIL_VERSION_NAME"" will be downloaded (if not already on the system) and objdump compiled!""$NC"
  ANSWER=("y")
fi
case ${ANSWER:0:1} in
  y|Y )
    apt-get install "${INSTALL_APP_LIST[@]}" -y
    download_file "$BINUTIL_VERSION_NAME" "https://ftp.gnu.org/gnu/binutils/$BINUTIL_VERSION_NAME.tar.gz" "external/$BINUTIL_VERSION_NAME.tar.gz"
    if [[ -f "external/$BINUTIL_VERSION_NAME.tar.gz" ]] ; then
      tar -zxf external/"$BINUTIL_VERSION_NAME".tar.gz -C external
      cd external/"$BINUTIL_VERSION_NAME"/ || exit 1
      echo -e "$ORANGE""$BOLD""Compile objdump""$NC"
      ./configure --enable-targets=all
      make
      cd ../.. || exit 1
    fi
    if [[ -f "external/$BINUTIL_VERSION_NAME/binutils/objdump" ]] ; then
      mv "external/$BINUTIL_VERSION_NAME/binutils/objdump" "external/objdump"
      rm -R "external/""$BINUTIL_VERSION_NAME"
      rm "external/""$BINUTIL_VERSION_NAME"".tar.gz"
      if [[ -f "external/objdump" ]] ; then
        echo -e "$GREEN""objdump installed successfully""$NC"
      fi
    else
      echo -e "$ORANGE""objdump installation failed - check it manually""$NC"
    fi
  ;;
esac


# CSV and CVSS databases

echo -e "\\nTo check binaries to known CSV entries and CVSS values, we need a vulnerability database. Additional we have to parse data and need jq as tool for it, if it's missing, it will be installed."

NVD_URL="https://nvd.nist.gov/feeds/json/cve/1.1/"
INSTALL_APP_LIST=()

print_file_info "cve.mitre.org database" "CVE® is a list of records—each containing an identification number, a description, and at least one public reference—for publicly known cybersecurity vulnerabilities." "https://cve.mitre.org/data/downloads/allitems.csv" "external/allitems.csv"
print_tool_info "jq" 1
for YEAR in $(seq 2002 $(($(date +%Y)))); do
  NVD_FILE="nvdcve-1.1-""$YEAR"".json"
  print_file_info "$NVD_FILE" "" "$NVD_URL""$NVD_FILE"".zip" "external/nvd/""$NVD_FILE"".zip" "./external/allitemscvss.csv"
done

if [[ "$FORCE" -eq 0 ]] && [[ "$LIST_DEP" -eq 0 ]] ; then
  echo -e "\\n""$MAGENTA""$BOLD""Do you want to download these databases and install jq (if not already on the system)?""$NC"
  read -p "(y/N)" -r ANSWER
elif [[ "$LIST_DEP" -eq 1 ]] || [[ $DOCKER_SETUP -eq 1 ]] ; then
  ANSWER=("n")
else
  echo -e "\\n""$MAGENTA""$BOLD""These databases will be downloaded and jq be installed (if not already on the system)!""$NC"
  ANSWER=("y")
fi
case ${ANSWER:0:1} in
  y|Y )
    apt-get install "${INSTALL_APP_LIST[@]}" -y
    download_file "cve.mitre.org database" "https://cve.mitre.org/data/downloads/allitems.csv" "external/allitems.csv"
    if ! [[ -d "external/nvd" ]] ; then
      mkdir external/nvd
    fi
    for YEAR in $(seq 2002 $(($(date +%Y)))); do
      NVD_FILE="nvdcve-1.1-""$YEAR"".json"
      download_file "$NVD_FILE" "$NVD_URL""$NVD_FILE"".zip" "external/nvd/""$NVD_FILE"".zip"

      if [[ -f "external/nvd/""$NVD_FILE"".zip" ]] ; then
        unzip -o "./external/nvd/""$NVD_FILE"".zip" -d "./external/nvd"
        jq -r '. | .CVE_Items[] | [.cve.CVE_data_meta.ID, (.impact.baseMetricV2.cvssV2.baseScore|tostring), (.impact.baseMetricV3.cvssV3.baseScore|tostring)] | @csv' "./external/nvd/""$NVD_FILE" -c | sed -e 's/\"//g' >> "./external/allitemscvss.csv"
        rm "external/nvd/""$NVD_FILE"".zip"
        rm "external/nvd/""$NVD_FILE"
      else
        echo -e "$ORANGE""$NVD_FILE"" is not available or a valid zip archive""$NC"
      fi
    done
    rmdir "external/nvd/"
  ;;
esac

# cve-search database for host 

echo -e "\\nTo use the aggregator and check if exploits are available, we need a searchable exploit database."

if [[ "$FORCE" -eq 0 ]] && [[ "$LIST_DEP" -eq 0 ]] && [[ $DOCKER_SETUP -eq 0 ]] ; then
  echo -e "\\n""$MAGENTA""$BOLD""Do you want to download and install cve-search and mongodb and populate it?""$NC"
  read -p "(y/N)" -r ANSWER
elif [[ "$LIST_DEP" -eq 1 ]] || [[ $IN_DOCKER -eq 1 ]] ; then
  ANSWER=("n")
else
  echo -e "\\n""$MAGENTA""$BOLD""cve-search and mongodb will be downloaded, installed and populated!""$NC"
  ANSWER=("y")
fi
case ${ANSWER:0:1} in
  y|Y )
    wget -qO - https://www.mongodb.org/static/pgp/server-4.4.asc | sudo apt-key add -
    echo "deb [ arch=amd64,arm64 ] https://repo.mongodb.org/apt/ubuntu focal/mongodb-org/4.4 multiverse" | sudo tee /etc/apt/sources.list.d/mongodb-org-4.4.list
    apt-get update -y
    apt-get install mongodb-org -y
    systemctl daemon-reload
    systemctl start mongod
    systemctl enable mongod
    
    if [[ "$FORCE" -eq 0 ]] ; then
      echo -e "\\n""$MAGENTA""$BOLD""Do you want to download and update the cve-search database?""$NC"
      read -p "(y/N)" -r ANSWER
    else
      echo -e "\\n""$MAGENTA""$BOLD""The cve-search database will be downloaded and updated!""$NC"
      ANSWER=("y")
    fi
    case ${ANSWER:0:1} in
      y|Y )
        git clone https://github.com/cve-search/cve-search.git external/cve-search
        cd ./external/cve-search/ || exit 1
        pip3 install -r requirements.txt
        xargs sudo apt-get install -y < requirements.system
<<<<<<< HEAD
        /etc/init.d/redis-server start
        ./sbin/db_mgmt_cpe_dictionary.py -p
        ./sbin/db_mgmt_json.py -p
        ./sbin/db_updater.py -c
=======
        CVE_INST=1
        if netstat -anpt | grep LISTEN | grep 27017; then
          if [[ $(./bin/search.py -p busybox | wc -l | awk '{print $1}') -gt 2000 ]]; then
            CVE_INST=0
          else
            CVE_INST=1
          fi
        fi
        if [[ "$CVE_INST" -eq 1 ]]; then
          /etc/init.d/redis-server start
          ./sbin/db_mgmt_cpe_dictionary.py -p
          ./sbin/db_mgmt_json.py -p
          ./sbin/db_updater.py -f
        else
          echo -e "\\n""$MAGENTA""$BOLD""CVE database is up and running. No installation process performed!""$NC"
        fi
>>>>>>> d67dc3db
        cd ../.. || exit 1
        sed -e "s#EMBA_INSTALL_PATH#$(pwd)#" config/cve_database_updater.init > config/cve_database_updater
        chmod +x config/cve_database_updater
        echo -e "\\n""$MAGENTA""$BOLD""The cron.daily update script for the cve-search database is located in config/cve_database_updater""$NC"
        echo -e "$MAGENTA""$BOLD""For automatic updates it should be copied to /etc/cron.daily/""$NC"
        echo -e "$MAGENTA""$BOLD""For manual updates just start it via sudo ./config/cve_database_updater""$NC"
      ;;
    esac
  ;;
esac

# aggregator tools to 

echo -e "\\nTo use the aggregator and check if exploits are available, we need cve-search and cve-searchsploit."
INSTALL_APP_LIST=()
print_tool_info "python3-pip" 1
print_tool_info "net-tools" 1

if [[ "$FORCE" -eq 0 ]] && [[ "$LIST_DEP" -eq 0 ]] ; then
  echo -e "\\n""$MAGENTA""$BOLD""Do you want to download and install the net-tools, pip3, cve-search and cve_searchsploit (if not already on the system)?""$NC"
  read -p "(y/N)" -r ANSWER
elif [[ "$LIST_DEP" -eq 1 ]] || [[ $DOCKER_SETUP -eq 1 ]] ; then
  ANSWER=("n")
else
  echo -e "\\n""$MAGENTA""$BOLD""net-tools, pip3, cve-search and cve_searchsploit (if not already on the system) will be downloaded and be installed!""$NC"
  ANSWER=("y")
fi
case ${ANSWER:0:1} in
  y|Y )
    apt-get install "${INSTALL_APP_LIST[@]}" -y
    pip3 install cve_searchsploit
    git clone https://github.com/cve-search/cve-search.git external/cve-search
    cd ./external/cve-search/ || exit 1
    pip3 install -r requirements.txt
    xargs sudo apt-get install -y < requirements.system
    cd ../.. || exit 1

    if [[ "$IN_DOCKER" -eq 1 ]] ; then
      if [[ "$FORCE" -eq 0 ]] && [[ "$LIST_DEP" -eq 0 ]] ; then
        echo -e "\\n""$MAGENTA""$BOLD""Do you want to update the cve_searchsploit database on docker emba?""$NC"
        read -p "(y/N)" -r ANSWER
      else
        echo -e "\\n""$MAGENTA""$BOLD""Updating cve_searchsploit database on docker.""$NC"
        ANSWER=("y")
      fi
      case ${ANSWER:0:1} in
        y|Y )
          cve_searchsploit -u
        ;;
      esac    
    fi
  ;;
esac


# binwalk

INSTALL_APP_LIST=()
print_tool_info "python3-pip" 1
print_tool_info "python3-opengl" 1
print_tool_info "python3-pyqt5" 1
print_tool_info "python3-pyqt5.qtopengl" 1
print_tool_info "python3-numpy" 1
print_tool_info "python3-scipy" 1
# python2 is needed for ubireader installation
print_tool_info "python2" 1
# python-setuptools is needed for ubireader installation
print_tool_info "python-setuptools" 1
print_tool_info "mtd-utils" 1
print_tool_info "gzip" 1
print_tool_info "bzip2" 1
print_tool_info "tar" 1
print_tool_info "arj" 1
print_tool_info "lhasa" 1
print_tool_info "p7zip" 1
print_tool_info "p7zip-full" 1
print_tool_info "cabextract" 1
print_tool_info "cramfsswap" 1
print_tool_info "squashfs-tools" 1
print_tool_info "sleuthkit" 1
print_tool_info "default-jdk" 1
print_tool_info "lzop" 1
print_tool_info "srecord" 1
print_tool_info "build-essential" 1
print_tool_info "zlib1g-dev" 1
print_tool_info "liblzma-dev" 1
print_tool_info "liblzo2-dev" 1
# firmware-mod-kit is only available on Kali Linux
print_tool_info "firmware-mod-kit" 1

if [[ "$FORCE" -eq 0 ]] && [[ "$LIST_DEP" -eq 0 ]] ; then
  echo -e "\\n""$MAGENTA""$BOLD""Do you want to download and install binwalk, yaffshiv, sasquatch, jefferson, unstuff, cramfs-tools and ubi_reader (if not already on the system)?""$NC"
  read -p "(y/N)" -r ANSWER
elif [[ "$LIST_DEP" -eq 1 ]] || [[ $DOCKER_SETUP -eq 1 ]] ; then
  ANSWER=("n")
else
  echo -e "\\n""$MAGENTA""$BOLD""binwalk, yaffshiv, sasquatch, jefferson, unstuff, cramfs-tools and ubi_reader (if not already on the system) will be downloaded and be installed!""$NC"
  ANSWER=("y")
fi
case ${ANSWER:0:1} in
  y|Y )
    BINWALK_PRE_AVAILABLE=0

    apt-get install "${INSTALL_APP_LIST[@]}" -y

    pip3 install nose
    pip3 install coverage
    pip3 install pyqtgraph
    pip3 install capstone
    pip3 install cstruct

    git clone https://github.com/ReFirmLabs/binwalk.git external/binwalk

    if ! command -v yaffshiv > /dev/null ; then
      git clone https://github.com/devttys0/yaffshiv external/binwalk/yaffshiv
      cd ./external/binwalk/yaffshiv/ || exit 1
      python3 setup.py install
      cd ../../.. || exit 1
    else
      echo -e "$GREEN""yaffshiv already installed""$NC"
    fi

    if ! command -v sasquatch > /dev/null ; then
      git clone https://github.com/devttys0/sasquatch external/binwalk/sasquatch
      CFLAGS=-fcommon ./external/binwalk/sasquatch/build.sh -y
    else
      echo -e "$GREEN""sasquatch already installed""$NC"
    fi

    if ! command -v jefferson > /dev/null ; then
      git clone https://github.com/sviehb/jefferson external/binwalk/jefferson
      pip3 install -r ./external/binwalk/jefferson/requirements.txt
      cd ./external/binwalk/jefferson/ || exit 1
      python3 ./setup.py install
      cd ../../.. || exit 1
    else
      echo -e "$GREEN""jefferson already installed""$NC"
    fi

    if ! command -v unstuff > /dev/null ; then
      mkdir ./external/binwalk/unstuff
      wget -O ./external/binwalk/unstuff/stuffit520.611linux-i386.tar.gz http://downloads.tuxfamily.org/sdtraces/stuffit520.611linux-i386.tar.gz
      tar -zxv -f ./external/binwalk/unstuff/stuffit520.611linux-i386.tar.gz -C ./external/binwalk/unstuff
      cp ./external/binwalk/unstuff/bin/unstuff /usr/local/bin/
    else
      echo -e "$GREEN""unstuff already installed""$NC"
    fi
      
    if ! command -v cramfsck > /dev/null ; then
      if [[ -f "/opt/firmware-mod-kit/trunk/src/cramfs-2.x/cramfsck" ]]; then
        ln -s /opt/firmware-mod-kit/trunk/src/cramfs-2.x/cramfsck /usr/bin/cramfsck
      fi

      git clone https://github.com/npitre/cramfs-tools external/binwalk/cramfs-tools
      make -C ./external/binwalk/cramfs-tools/
      install ./external/binwalk/cramfs-tools/mkcramfs /usr/local/bin
      install ./external/binwalk/cramfs-tools/cramfsck /usr/local/bin
    else
      echo -e "$GREEN""cramfsck already installed""$NC"
    fi


    if ! command -v ubireader_extract_files > /dev/null ; then
      git clone https://github.com/jrspruitt/ubi_reader external/binwalk/ubi_reader
      cd ./external/binwalk/ubi_reader || exit 1
      git reset --hard 0955e6b95f07d849a182125919a1f2b6790d5b51
      python2 setup.py install
      cd ../../.. || exit 1
    else
      echo -e "$GREEN""ubi_reader already installed""$NC"
    fi

    if ! command -v binwalk > /dev/null ; then
      cd ./external/binwalk || exit 1
      python3 setup.py install
    else
      echo -e "$GREEN""binwalk already installed""$NC"
      BINWALK_PRE_AVAILABLE=1
    fi

    cd ../.. || exit 1

    if [[ -f "/usr/local/bin/binwalk" && "$BINWALK_PRE_AVAILABLE" -eq 0 ]] ; then
      echo -e "$GREEN""binwalk installed successfully""$NC"
    elif [[ ! -f "/usr/local/bin/binwalk" && "$BINWALK_PRE_AVAILABLE" -eq 0 ]] ; then
      echo -e "$ORANGE""binwalk installation failed - check it manually""$NC"
    fi
  ;;
esac<|MERGE_RESOLUTION|>--- conflicted
+++ resolved
@@ -230,12 +230,9 @@
 # as we need it for multiple tools we can install it by default
 print_tool_info "git" 1
 print_tool_info "make" 1
-<<<<<<< HEAD
-=======
 # libguestfs-tools is needed to mount vmdk images
 print_tool_info "libguestfs-tools" 1
 print_tool_info "metasploit-framework" 1
->>>>>>> d67dc3db
 
 if [[ "$FORCE" -eq 0 ]] && [[ "$LIST_DEP" -eq 0 ]] ; then
   echo -e "\\n""$MAGENTA""$BOLD""Do you want to install/update these applications?""$NC"
@@ -359,10 +356,12 @@
     download_file "sshdcc" "https://raw.githubusercontent.com/sektioneins/sshdcc/master/sshdcc" "external/sshdcc"
     download_file "sudo-parser.pl" "https://raw.githubusercontent.com/CiscoCXSecurity/sudo-parser/master/sudo-parser.pl" "external/sudo-parser.pl"
     ### pixd installation
-    git clone https://github.com/FireyFly/pixd external/pixd
+    pip3 install pillow
+    git clone https://github.com/p4cx/pixd_image external/pixd
     cd ./external/pixd/ || exit 1
     make
     mv pixd ../pixde
+    mv pixd_png.py ../pixd_png.py
     cd ../../ || exit 1
     rm -r ./external/pixd/
     ### pixd installation
@@ -534,12 +533,6 @@
         cd ./external/cve-search/ || exit 1
         pip3 install -r requirements.txt
         xargs sudo apt-get install -y < requirements.system
-<<<<<<< HEAD
-        /etc/init.d/redis-server start
-        ./sbin/db_mgmt_cpe_dictionary.py -p
-        ./sbin/db_mgmt_json.py -p
-        ./sbin/db_updater.py -c
-=======
         CVE_INST=1
         if netstat -anpt | grep LISTEN | grep 27017; then
           if [[ $(./bin/search.py -p busybox | wc -l | awk '{print $1}') -gt 2000 ]]; then
@@ -556,7 +549,6 @@
         else
           echo -e "\\n""$MAGENTA""$BOLD""CVE database is up and running. No installation process performed!""$NC"
         fi
->>>>>>> d67dc3db
         cd ../.. || exit 1
         sed -e "s#EMBA_INSTALL_PATH#$(pwd)#" config/cve_database_updater.init > config/cve_database_updater
         chmod +x config/cve_database_updater
@@ -745,4 +737,15 @@
       echo -e "$ORANGE""binwalk installation failed - check it manually""$NC"
     fi
   ;;
-esac+esac
+
+echo -e "\\n""$MAGENTA""$BOLD""Installation notes:""$NC"
+echo -e "\\n""$MAGENTA""INFO: The cron.daily update script for the cve-search database is located in config/cve_database_updater""$NC"
+echo -e "$MAGENTA""INFO: For automatic updates it should be copied to /etc/cron.daily/""$NC"
+echo -e "$MAGENTA""INFO: For manual updates just start it via sudo ./config/cve_database_updater""$NC"
+
+echo -e "\\n""$MAGENTA""WARNING: If you plan using the emulator (-E switch) your host and your internal network needs to be protected.""$NC"
+
+echo -e "\\n""$MAGENTA""INFO: Do not forget to checkout current development of emba at https://github.com/e-m-b-a.""$NC"
+
+echo -e "$GREEN""Emba installation finished ""$NC"