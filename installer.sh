--- conflicted
+++ resolved
@@ -304,15 +304,8 @@
     else
       echo -e "$ORANGE""fkiecad/fact_extractor docker image is already downloaded""$NC"
     fi
-<<<<<<< HEAD
     download_file "FACT-extract" "https://raw.githubusercontent.com/fkie-cad/fact_extractor/master/extract.py" "external/extract.py"
     chmod +x ./external/extract.py
-=======
-    if ! [[ -f "./external/extract.py" ]]; then
-      wget https://raw.githubusercontent.com/fkie-cad/fact_extractor/master/extract.py -O ./external/extract.py
-      chmod +x ./external/extract.py
-    fi
->>>>>>> 80821a74
   ;;
 esac
 
@@ -476,13 +469,8 @@
 print_tool_info "net-tools" 1
 print_tool_info "git" 1
 
-<<<<<<< HEAD
-if [[ "$FORCE" -eq 0 ]] && [[ "$LIST_DEP" -eq 0 ]] ; then
-  echo -e "\\n""$MAGENTA""$BOLD""Do you want to download and install the net-tools, pip3, cve-search and cve_searchsploit (if not already on the system)?""$NC"
-=======
-if [[ "$FORCE" -eq 0 ]] ; then
+if [[ "$FORCE" -eq 0 ]] && [[ "$LIST_DEP" -eq 0 ]] ; then
   echo -e "\\n""$MAGENTA""$BOLD""Do you want to download and install the net-tools, pip3, mongodb, cve-search and cve_searchsploit (if not already on the system)?""$NC"
->>>>>>> 80821a74
   read -p "(y/N)" -r ANSWER
 elif [[ "$LIST_DEP" -eq 1 ]] ; then
   ANSWER=("n")
