#!/bin/bash

# emba - EMBEDDED LINUX ANALYZER
#
# Copyright 2020-2021 Siemens AG
# Copyright 2020-2021 Siemens Energy AG
#
# emba comes with ABSOLUTELY NO WARRANTY. This is free software, and you are
# welcome to redistribute it under the terms of the GNU General Public License.
# See LICENSE file for usage of this software.
#
# emba is licensed under GPLv3
#
# Author(s): Michael Messner, Pascal Eckmann
# Contributor(s): Stefan Haboeck, Nikolas Papaioannou

# Description:  installs needed stuff:
#                 Yara rules
#                 checksec
#                 linux-exploit-suggester.sh

INSTALL_APP_LIST=()
DOWNLOAD_FILE_LIST=()

# force install everything
FORCE=0

# install docker emba
IN_DOCKER=0

## Color definition
RED="\033[0;31m"
GREEN="\033[0;32m"
ORANGE="\033[0;33m"
MAGENTA="\033[0;35m"
CYAN="\033[0;36m"
NC="\033[0m"  # no color

## Attribute definition
BOLD="\033[1m"

# print_tool_info a b c
# a = application name (by apt) 
# b = no update, if already installed -> 0
#     update, if already installed -> 1
# c = if given: check if this application is on the system instead of a

print_tool_info(){
  echo -e "\\n""$ORANGE""$BOLD""${1}""$NC"
  TOOL_INFO="$(apt show "${1}" 2> /dev/null)"
  echo -e "$(echo "$TOOL_INFO" | grep "Description:")"
  echo -e "$(echo "$TOOL_INFO" | grep "Download-Size:")"" | ""$(echo "$TOOL_INFO" | grep "Installed-Size:")"
  COMMAND_=""
  if [[ -z "$3" ]] ; then
    COMMAND_="$3"
  else
    COMMAND_="$1"
  fi
  if ( command -v "$COMMAND_" > /dev/null) || ( dpkg -s "${1}" 2> /dev/null | grep -q "Status: install ok installed" ) ; then
    if [[ $2 -eq 0 ]] ; then
      echo -e "$ORANGE""$1"" is already installed and won't be updated.""$NC"
    else
      echo -e "$ORANGE""$1"" will be updated.""$NC"
      INSTALL_APP_LIST+=("$1")
    fi
  else
    echo -e "$ORANGE""$1"" will be newly installed.""$NC"
    INSTALL_APP_LIST+=("$1")
  fi
}

# print_file_info a b c
# a = file name
# b = description of file
# c = file url
# d = path on system

print_file_info()
{
  echo -e "\\n""$ORANGE""$BOLD""${1}""$NC"
  if [[ -n "${2}" ]] ; then
    echo -e "Description: ""${2}"
  fi
  #echo "$(wget "${3}" --spider --server-response -O -)"
  FILE_SIZE=$(($(wget "${3}" --spider --server-response -O - 2>&1 | sed -ne '/Content-Length/{s/.*: //;p}')))
  if (( FILE_SIZE == 0 )) ; then
    FILE_SIZE=$(($(wget "${3}" --spider --server-response -O - 2>&1 | sed -ne '/content-length/{s/.*: //;p}')))
  fi 
  if (( FILE_SIZE > 1048576 )) ; then
    echo -e "Download-Size: ""$(( FILE_SIZE / 1048576 ))"" MB"
  elif (( FILE_SIZE > 1024 )) ; then
    echo -e "Download-Size: ""$(( FILE_SIZE / 1024 ))"" KB"
  else
    echo -e "Download-Size: ""$FILE_SIZE"" B"
  fi
  if ! [[ -f "${4}" ]] ; then
    echo -e "$ORANGE""${1}"" will be downloaded.""$NC"
    DOWNLOAD_FILE_LIST+=("${1}")
  else
    echo -e "$ORANGE""${1}"" is already downloaded.""$NC"
  fi
}

# download_file a b c
# a = file name
# b = file url
# c = path on system

download_file()
{
  for D_FILE in "${DOWNLOAD_FILE_LIST[@]}" ; do
    echo "$D_FILE"
    if [[ "$D_FILE" == "${1}" ]] ; then
      echo -e "\\n""$ORANGE""$BOLD""Downloading ""${1}""$NC"
      if ! [[ -f "${3}" ]] ; then
        wget "${2}" -O "${3}"
      else
        echo -e "$ORANGE""${1}"" is already downloaded""$NC"
      fi
    fi
  done
  if [[ -f "${3}" ]] && ! [[ -x "${3}" ]] ; then
    chmod +x "${3}"
  fi
}

print_help()
{
  echo -e "\\n""$CYAN""USAGE""$NC"
  echo -e "$CYAN""-F""$NC""         Force install of all dependencies"
  echo -e "$CYAN""-h""$NC""         Print this help message"
}


echo -e "\\n""$ORANGE""$BOLD""Embedded Linux Analyzer Installer""$NC""\\n""$BOLD""=================================================================""$NC"

if ! [[ $EUID -eq 0 ]] ; then
  echo -e "\\n""$ORANGE""Run emba installation script with root permissions!""$NC\\n"
  exit 1
fi

while getopts DFh OPT ; do
  case $OPT in
    D)
      export IN_DOCKER=1
      echo -e "$GREEN""$BOLD""Install emba on docker""$NC"
      ;;
    F)
      export FORCE=1
      echo -e "$GREEN""$BOLD""Install all dependecies""$NC"
      ;;
    h)
      print_help
      exit 0
      ;;
    *)
      echo -e "$RED""$BOLD""Invalid option""$NC"
      print_help
      exit 1
      ;;
  esac
done



# applications needed for emba to run

echo -e "\\nTo use emba, some applications must be installed and some data (database for CVS for example) downloaded and parsed."
echo -e "\\n""$ORANGE""$BOLD""These applications will be installed/updated:""$NC"
print_tool_info "tree" 1
print_tool_info "yara" 1
print_tool_info "shellcheck" 1
print_tool_info "pylint" 1
print_tool_info "device-tree-compiler" 1
print_tool_info "unzip" 1
print_tool_info "docker-compose" 1
print_tool_info "qemu-user-static" 0 "qemu-mips-static"
print_tool_info "binwalk" 0
print_tool_info "bc" 1

if [[ "$FORCE" -eq 0 ]] ; then
  echo -e "\\n""$MAGENTA""$BOLD""Do you want to install/update these applications?""$NC"
  read -p "(y/N)" -r ANSWER
else
  echo -e "\\n""$MAGENTA""$BOLD""These applications will be installed/updated!""$NC"
  ANSWER=("y")
fi
case ${ANSWER:0:1} in
  y|Y )
    echo
    for APP in "${INSTALL_APP_LIST[@]}" ; do
      apt-get install "$APP" -y
    done
  ;;
esac

if ! [[ -d "external" ]] ; then
  mkdir external
fi



# cwe checker docker

echo -e "\\nWith emba you can automatically find vulnerable pattern in binary executables (just start emba with the parameter -c). Docker and the cwe_checker from fkiecad are required for this."
INSTALL_APP_LIST=()
print_tool_info "docker.io" 0 "docker"

if command -v docker > /dev/null ; then
  echo -e "\\n""$ORANGE""$BOLD""fkiecad/cwe_checker docker image""$NC"
  export DOCKER_CLI_EXPERIMENTAL=enabled
  f="$(docker manifest inspect fkiecad/cwe_checker:latest | grep "size" | sed -e 's/[^0-9 ]//g')"
  echo "Download-Size : ""$(($(( ${f//$'\n'/+} ))/1048576))"" MB"
  export DOCKER_CLI_EXPERIMENTAL=disabled
else
  echo -e "\\n""$ORANGE""$BOLD""fkiecad/cwe_checker docker image""$NC"
  echo "Download-Size: ~1500 MB"
fi
if [[ "$(docker images -q fkiecad/cwe_checker:latest 2> /dev/null)" == "" ]] ; then
  echo -e "$ORANGE""fkiecad/cwe_checker docker image will be downloaded""$NC"
else
  echo -e "$ORANGE""fkiecad/cwe_checker docker image is already downloaded""$NC"
fi

if [[ "$FORCE" -eq 0 ]] ; then
  echo -e "\\n""$MAGENTA""$BOLD""Do you want to install Docker (if not already on the system) and download the image?""$NC"
  read -p "(y/N)" -r ANSWER
else
  echo -e "\\n""$MAGENTA""$BOLD""Docker will be installed (if not already on the system) and the image be downloaded!""$NC"
  ANSWER=("y")
fi
case ${ANSWER:0:1} in
  y|Y )
    for APP in "${INSTALL_APP_LIST[@]}" ; do
      apt-get install "$APP" -y
    done
    if [[ "$(docker images -q fkiecad/cwe_checker:latest 2> /dev/null)" == "" ]] ; then
      docker pull fkiecad/cwe_checker:latest
    fi
  ;;
esac

# open source tools from github

echo -e "\\nWe use a few well-known open source tools in emba, for example checksec."

print_file_info "linux-exploit-suggester" "Linux privilege escalation auditing tool" "https://raw.githubusercontent.com/mzet-/linux-exploit-suggester/master/linux-exploit-suggester.sh" "external/linux-exploit-suggester.sh"
print_file_info "checksec" "Check the properties of executables (like PIE, RELRO, PaX, Canaries, ASLR, Fortify Source)" "https://raw.githubusercontent.com/slimm609/checksec.sh/master/checksec" "external/checksec"

if [[ "$FORCE" -eq 0 ]] ; then
  echo -e "\\n""$MAGENTA""$BOLD""Do you want to download these applications (if not already on the system)?""$NC"
  read -p "(y/N)" -r ANSWER
else
  echo -e "\\n""$MAGENTA""$BOLD""These applications (if not already on the system) will be downloaded!""$NC"
  ANSWER=("y")
fi
case ${ANSWER:0:1} in
  y|Y )
    download_file "linux-exploit-suggester" "https://raw.githubusercontent.com/mzet-/linux-exploit-suggester/master/linux-exploit-suggester.sh" "external/linux-exploit-suggester.sh"
    download_file "checksec" "https://raw.githubusercontent.com/slimm609/checksec.sh/master/checksec" "external/checksec"
  ;;
esac


# yara rules

echo -e "\\nWe are using yara in emba and to improve the experience with emba, you should download some yara rules."

print_file_info "Xumeiquer/yara-forensics/compressed.yar" "" "https://raw.githubusercontent.com/Xumeiquer/yara-forensics/master/file/compressed.yar" "external/yara/compressed.yar"
print_file_info "DiabloHorn/yara4pentesters/juicy_files.txt" "" "https://raw.githubusercontent.com/DiabloHorn/yara4pentesters/master/juicy_files.txt" "external/yara/juicy_files.yar"
print_file_info "ahhh/YARA/crypto_signatures.yar" "" "https://raw.githubusercontent.com/ahhh/YARA/master/crypto_signatures.yar" "external/yara/crypto_signatures.yar"
print_file_info "Yara-Rules/rules/packer_compiler_signatures.yar" "" "https://raw.githubusercontent.com/Yara-Rules/rules/master/packers/packer_compiler_signatures.yar" "external/yara/packer_compiler_signatures.yar"

if [[ "$FORCE" -eq 0 ]] ; then
  echo -e "\\n""$MAGENTA""$BOLD""Do you want to download these rules (if not already on the system)?""$NC"
  read -p "(y/N)" -r ANSWER
else
  echo -e "\\n""$MAGENTA""$BOLD""These rules (if not already on the system) will be downloaded!""$NC"
  ANSWER=("y")
fi
case ${ANSWER:0:1} in
  y|Y )
    if ! [[ -d "external/yara/" ]] ; then
      mkdir external/yara
    fi
    download_file "Xumeiquer/yara-forensics/compressed.yar" "https://raw.githubusercontent.com/Xumeiquer/yara-forensics/master/file/compressed.yar" "external/yara/compressed.yar"
    download_file "DiabloHorn/yara4pentesters/juicy_files.txt" "https://raw.githubusercontent.com/DiabloHorn/yara4pentesters/master/juicy_files.txt" "external/yara/juicy_files.yar"
    download_file "ahhh/YARA/crypto_signatures.yar" "https://raw.githubusercontent.com/ahhh/YARA/master/crypto_signatures.yar" "external/yara/crypto_signatures.yar"
    download_file "Yara-Rules/rules/packer_compiler_signatures.yar" "https://raw.githubusercontent.com/Yara-Rules/rules/master/packers/packer_compiler_signatures.yar" "external/yara/packer_compiler_signatures.yar"
  ;;
esac


# binutils - objdump

BINUTIL_VERSION_NAME="binutils-2.35.1"

echo -e "\\nWe are using objdump in emba to get more information from object files. This application is in the binutils package and has to be compiled. We also need following applications for compiling:"
INSTALL_APP_LIST=()

print_file_info "$BINUTIL_VERSION_NAME" "The GNU Binutils are a collection of binary tools." "https://ftp.gnu.org/gnu/binutils/$BINUTIL_VERSION_NAME.tar.gz" "external/$BINUTIL_VERSION_NAME.tar.gz"

print_tool_info "texinfo" 1
print_tool_info "gcc" 1
print_tool_info "build-essential" 1

if [[ "$FORCE" -eq 0 ]] ; then
  echo -e "\\n""$MAGENTA""$BOLD""Do you want to download ""$BINUTIL_VERSION_NAME"" (if not already on the system) and compile objdump?""$NC"
  read -p "(y/N)" -r ANSWER
else
  echo -e "\\n""$MAGENTA""$BOLD""$BINUTIL_VERSION_NAME"" will be downloaded (if not already on the system) and objdump compiled!""$NC"
  ANSWER=("y")
fi
case ${ANSWER:0:1} in
  y|Y )
    for APP in "${INSTALL_APP_LIST[@]}" ; do
      apt-get install "$APP" -y
    done
    download_file "$BINUTIL_VERSION_NAME" "https://ftp.gnu.org/gnu/binutils/$BINUTIL_VERSION_NAME.tar.gz" "external/$BINUTIL_VERSION_NAME.tar.gz"
    tar -zxf external/"$BINUTIL_VERSION_NAME".tar.gz -C external
    cd external/"$BINUTIL_VERSION_NAME"/ || exit 1
    echo -e "$ORANGE""$BOLD""Compile objdump""$NC"
    ./configure --enable-targets=all
    make
    cd ../.. || exit 1
    if [[ -f "external/$BINUTIL_VERSION_NAME/binutils/objdump" ]] ; then
      mv "external/$BINUTIL_VERSION_NAME/binutils/objdump" "external/objdump"
      rm -R external/"$BINUTIL_VERSION_NAME"
      if [[ -f "external/objdump" ]] ; then
        echo -e "$GREEN""objdump installed successfully""$NC"
      fi
    else
      echo -e "$ORANGE""objdump installation failed - check it manually""$NC"
    fi
  ;;
esac


# CSV and CVSS databases

echo -e "\\nTo check binaries to known CSV entries and CVSS values, we need a vulnerability database. Additional we have to parse data and need jq as tool for it, if it's missing, it will be installed."
NVD_URL="https://nvd.nist.gov/feeds/json/cve/1.1/"
INSTALL_APP_LIST=()

print_file_info "cve.mitre.org database" "CVE® is a list of records—each containing an identification number, a description, and at least one public reference—for publicly known cybersecurity vulnerabilities." "https://cve.mitre.org/data/downloads/allitems.csv" "external/allitems.csv"
print_tool_info "jq" 1
for YEAR in $(seq 2002 $(($(date +%Y)))); do
  NVD_FILE="nvdcve-1.1-""$YEAR"".json"
  print_file_info "$NVD_FILE" "" "$NVD_URL""$NVD_FILE"".zip" "external/nvd/""$NVD_FILE"".zip"
done

if [[ "$FORCE" -eq 0 ]] ; then
  echo -e "\\n""$MAGENTA""$BOLD""Do you want to download these databases and install jq (if not already on the system)?""$NC"
  read -p "(y/N)" -r ANSWER
else
  echo -e "\\n""$MAGENTA""$BOLD""These databases will be downloaded and jq be installed (if not already on the system)!""$NC"
  ANSWER=("y")
fi
case ${ANSWER:0:1} in
  y|Y )
    download_file "cve.mitre.org database" "https://cve.mitre.org/data/downloads/allitems.csv" "external/allitems.csv"
    if ! [[ -d "external/nvd" ]] ; then
      mkdir external/nvd
    fi
    for APP in "${INSTALL_APP_LIST[@]}" ; do
      apt-get install "$APP" -y
    done
    for YEAR in $(seq 2002 $(($(date +%Y)))); do
      NVD_FILE="nvdcve-1.1-""$YEAR"".json"
      download_file "$NVD_FILE" "$NVD_URL""$NVD_FILE"".zip" "external/nvd/""$NVD_FILE"".zip"

      if [[ -f "external/nvd/""$NVD_FILE"".zip" ]] ; then
        unzip -o "./external/nvd/""$NVD_FILE"".zip" -d "./external/nvd"
        jq -r '. | .CVE_Items[] | [.cve.CVE_data_meta.ID, (.impact.baseMetricV2.cvssV2.baseScore|tostring), (.impact.baseMetricV3.cvssV3.baseScore|tostring)] | @csv' "./external/nvd/""$NVD_FILE" -c | sed -e 's/\"//g' >> "./external/allitemscvss.csv"
        rm "external/nvd/""$NVD_FILE"".zip"
        rm "external/nvd/""$NVD_FILE"
      else
        echo -e "$ORANGE""$NVD_FILE"" is not available or a valid zip archive""$NC"
      fi
    done
    rmdir "external/nvd/"
  ;;
esac

# aggregator

INSTALL_APP_LIST=()
echo -e "\\nTo use the aggregator and check if exploits are available, we need a searchable exploit database. CVE-searchsploit will be installed via pip3."
print_tool_info "python3-pip" 1
print_tool_info "net-tools" 1
print_tool_info "git" 1

if [[ "$FORCE" -eq 0 ]] ; then
  echo -e "\\n""$MAGENTA""$BOLD""Do you want to download and install the net-tools, pip3, cve-search and cve_searchsploit (if not already on the system)?""$NC"
  read -p "(y/N)" -r ANSWER
else
  echo -e "\\n""$MAGENTA""$BOLD""net-tools, pip3, cve-search and cve_searchsploit (if not already on the system) will be downloaded and be installed!""$NC"
  ANSWER=("y")
fi
case ${ANSWER:0:1} in
  y|Y )
    for APP in "${INSTALL_APP_LIST[@]}" ; do
      apt-get install "$APP" -y
    done
    pip3 install cve_searchsploit
    if [[ -d external/cve-search ]]; then
      echo -e "Found cve-search directory. Skipping installation."
    else
      git clone https://github.com/cve-search/cve-search.git external/cve-search
    fi
    cd ./external/cve-search/ || exit 1
    pip3 install -r requirements.txt
    xargs sudo apt-get install -y < requirements.system
    if [[ "$IN_DOCKER" -eq 1 ]] ; then
      if [[ "$FORCE" -eq 0 ]] ; then
        echo -e "\\n""$MAGENTA""$BOLD""Do you want to update the cve-search database on docker emba?""$NC"
        read -p "(y/N)" -r ANSWER
      else
        echo -e "\\n""$MAGENTA""$BOLD""Updating cve-search database on docker.""$NC"
        ANSWER=("y")
      fi
      case ${ANSWER:0:1} in
        y|Y )
          sudo cve_searchsploit -u
        ;;
      esac
    fi
    echo -e "\\n""$MAGENTA""$BOLD""For using CVE-search you have to install all the requirements and the needed database.""$NC"
    echo -e "$MAGENTA""$BOLD""Installation instructions can be found on github.io: https://cve-search.github.io/cve-search/getting_started/installation.html#installation""$NC"
  ;;
esac

<<<<<<< HEAD

# aha for html generation

echo -e "\\nTo use the emba report generator, we need a html file generator. aha will be installed via pip3."

echo -e "\\n""$MAGENTA""$BOLD""Do you want to download and install aha (if not already on the system)?""$NC"
read -p "(y/N)" -r ANSWER
case ${ANSWER:0:1} in
  y|Y )
    echo -e "\\n""$ORANGE""$BOLD""Downloading aha""$NC"
    if ! [[ -f "external/aha" ]] ; then
       apt-get install make
      mkdir html-files
      wget https://github.com/theZiz/aha/archive/master.zip -O external/aha-master.zip
      unzip ./external/aha-master.zip -d ./external
      rm external/aha-master.zip
      cd ./external/aha-master || exit 1
      echo -e "$ORANGE""$BOLD""Compile aha""$NC"
      make
      cd ../.. || exit 1
      mv "external/aha-master/aha" "external/aha"
      rm -R external/aha-master
      
      if ! [[ -f "external/aha" ]] ; then
         echo -e "$MAGENTA""$BOLD""aha installation failed! You can not use the emba report manager""$NC"
      else
         echo -e "$GREEN""aha has been installed""$NC"
      fi
    else
      echo -e "$ORANGE""aha is already installed""$NC"
    fi      
  ;;
esac
=======
# binwalk

INSTALL_APP_LIST=()
print_tool_info "python3-pip" 1
print_tool_info "python3-crypto" 1
print_tool_info "python3-opengl" 1
print_tool_info "python3-pyqt5" 1
print_tool_info "python3-pyqt5.qtopengl" 1
print_tool_info "python3-numpy" 1
print_tool_info "python3-scipy" 1
print_tool_info "mtd-utils" 1
print_tool_info "gzip" 1
print_tool_info "git" 1
print_tool_info "bzip2" 1
print_tool_info "tar" 1
print_tool_info "arj" 1
print_tool_info "lhasa" 1
print_tool_info "p7zip" 1
print_tool_info "p7zip-full" 1
print_tool_info "cabextract" 1
print_tool_info "cramfsswap" 1
print_tool_info "squashfs-tools" 1
print_tool_info "sleuthkit" 1
print_tool_info "default-jdk" 1
print_tool_info "lzop" 1
print_tool_info "srecord" 1
print_tool_info "build-essential" 1
print_tool_info "zlib1g-dev" 1
print_tool_info "liblzma-dev" 1
print_tool_info "liblzo2-dev" 1
print_tool_info "firmware-mod-kit" 1

if [[ "$FORCE" -eq 0 ]] ; then
  echo -e "\\n""$MAGENTA""$BOLD""Do you want to download and install binwalk, yaffshiv, sasquatch, jefferson, unstuff, cramfs-tools and ubi_reader (if not already on the system)?""$NC"
  read -p "(y/N)" -r ANSWER
else
  echo -e "\\n""$MAGENTA""$BOLD""binwalk, yaffshiv, sasquatch, jefferson, unstuff, cramfs-tools and ubi_reader (if not already on the system) will be downloaded and be installed!""$NC"
  ANSWER=("y")
fi
case ${ANSWER:0:1} in
  y|Y )

    for APP in "${INSTALL_APP_LIST[@]}" ; do
      apt-get install "$APP" -y
    done

    pip3 install nose
    pip3 install coverage
    pip3 install pyqtgraph
    pip3 install capstone
    pip3 install cstruct

    if [[ -f "/usr/local/bin/binwalk" ]]; then
      echo -e "Found binwalk. Skipping installation."
    else

      git clone https://github.com/ReFirmLabs/binwalk.git external/binwalk

      git clone https://github.com/devttys0/yaffshiv external/binwalk/yaffshiv
      sudo python3 ./external/binwalk/yaffshiv/setup.py install

      git clone https://github.com/devttys0/sasquatch external/binwalk/sasquatch
      sudo CFLAGS=-fcommon ./external/binwalk/sasquatch/build.sh -y

      git clone https://github.com/sviehb/jefferson external/binwalk/jefferson
      sudo pip3 install -r ./external/binwalk/jefferson/requirements.txt
      sudo python3 ./external/binwalk/jefferson/setup.py install

      mkdir ./external/binwalk/unstuff
      wget -O ./external/binwalk/unstuff/stuffit520.611linux-i386.tar.gz http://downloads.tuxfamily.org/sdtraces/stuffit520.611linux-i386.tar.gz
      tar -zxv -f ./external/binwalk/unstuff/stuffit520.611linux-i386.tar.gz -C ./external/binwalk/unstuff
      sudo cp ./external/binwalk/unstuff/bin/unstuff /usr/local/bin/
      
      sudo ln -s /opt/firmware-mod-kit/trunk/src/cramfs-2.x/cramfsck /usr/bin/cramfsck

      git clone https://github.com/npitre/cramfs-tools external/binwalk/cramfs-tools
      make -C ./external/binwalk/cramfs-tools/
      install ./external/binwalk/cramfs-tools/mkcramfs /usr/local/bin
      sudo install ./external/binwalk/cramfs-tools/cramfsck /usr/local/bin

      git clone https://github.com/jrspruitt/ubi_reader external/binwalk/ubi_reader
      cd ./external/binwalk/ubi_reader || exit 1
      git reset --hard 0955e6b95f07d849a182125919a1f2b6790d5b51
      sudo python2 setup.py install
      cd .. || exit 1

      sudo python3 setup.py install
      cd ../.. || exit 1

      rm -rf ./external/binwalk

      if [[ -f "/usr/local/bin/binwalk" ]] ; then
        echo -e "$GREEN""binwalk installed successfully""$NC"
      else
        echo -e "$ORANGE""binwalk installation failed - check it manually""$NC"
      fi
    fi
  ;;
esac

# aha for html generation - future extension of emba
#echo -e "\\n""$ORANGE""$BOLD""Downloading aha""$NC"
#if ! [[ -f "external/aha" ]] ; then
#  apt-get install make
#  wget https://github.com/theZiz/aha/archive/master.zip -O external/aha-master.zip
#  unzip ./external/aha-master.zip -d ./external
#  rm external/aha-master.zip
#  cd ./external/aha-master || exit 1
#  echo -e "$ORANGE""$BOLD""Compile aha""$NC"
#  make
#  cd ../.. || exit 1
#  mv "external/aha-master/aha" "external/aha"
#  rm -R external/aha-master
#else
#  echo -e "$ORANGE""aha is already downloaded and compiled""$NC"
#fi
>>>>>>> 99b6ee53
<|MERGE_RESOLUTION|>--- conflicted
+++ resolved
@@ -430,41 +430,7 @@
   ;;
 esac
 
-<<<<<<< HEAD
-
-# aha for html generation
-
-echo -e "\\nTo use the emba report generator, we need a html file generator. aha will be installed via pip3."
-
-echo -e "\\n""$MAGENTA""$BOLD""Do you want to download and install aha (if not already on the system)?""$NC"
-read -p "(y/N)" -r ANSWER
-case ${ANSWER:0:1} in
-  y|Y )
-    echo -e "\\n""$ORANGE""$BOLD""Downloading aha""$NC"
-    if ! [[ -f "external/aha" ]] ; then
-       apt-get install make
-      mkdir html-files
-      wget https://github.com/theZiz/aha/archive/master.zip -O external/aha-master.zip
-      unzip ./external/aha-master.zip -d ./external
-      rm external/aha-master.zip
-      cd ./external/aha-master || exit 1
-      echo -e "$ORANGE""$BOLD""Compile aha""$NC"
-      make
-      cd ../.. || exit 1
-      mv "external/aha-master/aha" "external/aha"
-      rm -R external/aha-master
-      
-      if ! [[ -f "external/aha" ]] ; then
-         echo -e "$MAGENTA""$BOLD""aha installation failed! You can not use the emba report manager""$NC"
-      else
-         echo -e "$GREEN""aha has been installed""$NC"
-      fi
-    else
-      echo -e "$ORANGE""aha is already installed""$NC"
-    fi      
-  ;;
-esac
-=======
+
 # binwalk
 
 INSTALL_APP_LIST=()
@@ -565,20 +531,43 @@
   ;;
 esac
 
-# aha for html generation - future extension of emba
-#echo -e "\\n""$ORANGE""$BOLD""Downloading aha""$NC"
-#if ! [[ -f "external/aha" ]] ; then
-#  apt-get install make
-#  wget https://github.com/theZiz/aha/archive/master.zip -O external/aha-master.zip
-#  unzip ./external/aha-master.zip -d ./external
-#  rm external/aha-master.zip
-#  cd ./external/aha-master || exit 1
-#  echo -e "$ORANGE""$BOLD""Compile aha""$NC"
-#  make
-#  cd ../.. || exit 1
-#  mv "external/aha-master/aha" "external/aha"
-#  rm -R external/aha-master
-#else
-#  echo -e "$ORANGE""aha is already downloaded and compiled""$NC"
-#fi
->>>>>>> 99b6ee53
+
+# aha for html generation
+INSTALL_APP_LIST=()
+echo -e "\\nTo use the emba report generator, we need a html file generator. make will be needed to compile aha."
+print_tool_info "make" 0
+if [[ "$FORCE" -eq 0 ]] ; then
+  echo -e "\\n""$MAGENTA""$BOLD""Do you want to download and compile aha (if not already on the system)?""$NC"
+  read -p "(y/N)" -r ANSWER
+else
+  echo -e "\\n""$MAGENTA""$BOLD""aha (if not already on the system) will be downloaded and be compiled!""$NC"
+  ANSWER=("y")
+fi
+case ${ANSWER:0:1} in
+  y|Y )
+    echo -e "\\n""$ORANGE""$BOLD""Downloading aha""$NC"
+    if ! [[ -f "external/aha" ]] ; then
+      for APP in "${INSTALL_APP_LIST[@]}" ; do
+        apt-get install "$APP" -y
+      done
+      mkdir html-files
+      wget https://github.com/theZiz/aha/archive/master.zip -O external/aha-master.zip
+      unzip ./external/aha-master.zip -d ./external
+      rm external/aha-master.zip
+      cd ./external/aha-master || exit 1
+      echo -e "$ORANGE""$BOLD""Compile aha""$NC"
+      make
+      cd ../.. || exit 1
+      mv "external/aha-master/aha" "external/aha"
+      rm -R external/aha-master
+      
+      if ! [[ -f "external/aha" ]] ; then
+         echo -e "$MAGENTA""$BOLD""aha installation failed! You can not use the emba report manager""$NC"
+      else
+         echo -e "$GREEN""aha has been installed""$NC"
+      fi
+    else
+      echo -e "$ORANGE""aha is already installed""$NC"
+    fi      
+  ;;
+esac