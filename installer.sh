#!/bin/bash

# emba - EMBEDDED LINUX ANALYZER
#
# Copyright 2020 Siemens AG
#
# emba comes with ABSOLUTELY NO WARRANTY. This is free software, and you are
# welcome to redistribute it under the terms of the GNU General Public License.
# See LICENSE file for usage of this software.
#
# emba is licensed under GPLv3
#
# Author(s): Michael Messner, Pascal Eckmann, Stefan Haböck

# Description:  installs needed stuff:
#                 Yara rules
#                 checksec
#                 linux-exploit-suggester.sh

ORANGE='\033[0;33m'
BOLD='\033[1m'
NC='\033[0m'  # no color

echo -e "\\n""$ORANGE""$BOLD""Embedded Linux Analyzer Installer""$NC""\\n""$BOLD""=================================================================""$NC"
if ! [[ $EUID -eq 0 ]] ; then
  echo -e "\\n""$ORANGE""Run script with root permissions!""$NC\\n"
  exit 1
fi

echo -e "\\n""$ORANGE""$BOLD""Install needed packages""$NC"
apt-get update
apt-get install tree -y
apt-get install yara -y
apt-get install shellcheck -y
apt-get install device-tree-compiler -y
apt-get install docker.io -y
apt-get install unzip -y
<<<<<<< HEAD
apt-get install binwalk -y
=======
apt-get install qemu-user-static -y
>>>>>>> 2e55490f


if ! [[ -d "external" ]] ; then
  mkdir external
fi

echo -e "\\n""$ORANGE""$BOLD""Downloading vulnerability database from cve.mitre.org""$NC"
if ! [[ -f "external/allitems.csv" ]] ; then
  wget https://cve.mitre.org/data/downloads/allitems.csv -O external/allitems.csv
else
  echo -e "$ORANGE""Vulnerability database is already downloaded""$NC"
fi

echo -e "\\n""$ORANGE""$BOLD""Downloading vulnerability databases from nvd.nist.gov""$NC"
if ! [[ -f "external/allitemscvss.csv" ]] ; then
  if ! [[ -d "external/nvd" ]] ; then
    mkdir external/nvd
  fi
  NVD_URL="https://nvd.nist.gov/feeds/json/cve/1.1/"
  apt-get install jq -y
  for YEAR in $(seq 2002 $(($(date +%Y)))); do
    NVD_FILE="nvdcve-1.1-""$YEAR"".json"
    if ! [[ -f "external/nvd/""$NVD_FILE"".zip" ]] ; then
      wget "$NVD_URL""$NVD_FILE"".zip" -O "external/nvd/""$NVD_FILE"".zip"
    else
      echo -e "$ORANGE""$NVD_FILE"".zip is already downloaded""$NC"
    fi
    if [[ -f "external/nvd/""$NVD_FILE"".zip" ]] ; then
      unzip -o "./external/nvd/""$NVD_FILE"".zip" -d "./external/nvd"
      jq -r '. | .CVE_Items[] | [.cve.CVE_data_meta.ID, (.impact.baseMetricV2.cvssV2.baseScore|tostring), (.impact.baseMetricV3.cvssV3.baseScore|tostring)] | @csv' "./external/nvd/""$NVD_FILE" -c | sed -e 's/\"//g' >> "./external/allitemscvss.csv"
      rm "external/nvd/""$NVD_FILE"".zip"
      rm "external/nvd/""$NVD_FILE"
    else
      echo -e "$ORANGE""$NVD_FILE"" is not available or a valid zip archive""$NC"
    fi
  done
  rmdir "external/nvd/"
else
  echo -e "$ORANGE""Vulnerability database is already downloaded and created""$NC"
fi


echo -e "\\n""$ORANGE""$BOLD""Downloading linux-exploit-suggester""$NC"
if ! [[ -f "external/linux-exploit-suggester.sh" ]] ; then
  wget https://raw.githubusercontent.com/mzet-/linux-exploit-suggester/master/linux-exploit-suggester.sh -O external/linux-exploit-suggester.sh
else
  echo -e "$ORANGE""Linux-exploit-suggester is already downloaded""$NC"
fi

echo -e "\\n""$ORANGE""$BOLD""Downloading checksec""$NC"
if ! [[ -f "external/checksec" ]] ; then
  wget https://raw.githubusercontent.com/slimm609/checksec.sh/master/checksec -O external/checksec
else
  echo -e "$ORANGE""Checksec is already downloaded""$NC"
fi

chmod +x external/linux-exploit-suggester.sh external/checksec

# yara rules
echo -e "\\n""$ORANGE""$BOLD""Downloading some example Yara rules""$NC"
if ! [[ -d "external/yara/" ]] ; then
  mkdir external/yara
fi
if ! [[ -f "external/yara/compressed.yar" ]] ; then
  wget https://raw.githubusercontent.com/Xumeiquer/yara-forensics/master/file/compressed.yar -O external/yara/compressed.yar
else
  echo -e "$ORANGE""compressed.yar is already downloaded""$NC"
fi
if ! [[ -f "external/yara/juicy_files.yar" ]] ; then
  wget https://raw.githubusercontent.com/DiabloHorn/yara4pentesters/master/juicy_files.txt -O external/yara/juicy_files.yar
else
  echo -e "$ORANGE""juicy_files.yar is already downloaded""$NC"
fi
if ! [[ -f "external/yara/crypto_signatures.yar" ]] ; then
  wget https://raw.githubusercontent.com/ahhh/YARA/master/crypto_signatures.yar -O external/yara/crypto_signatures.yar
else
  echo -e "$ORANGE""crypto_signatures.yar is already downloaded""$NC"
fi
if ! [[ -f "external/yara/packer_compiler_signatures.yar" ]] ; then
  wget https://raw.githubusercontent.com/Yara-Rules/rules/master/packers/packer_compiler_signatures.yar -O external/yara/packer_compiler_signatures.yar
else
  echo -e "$ORANGE""packer_compiler_signatures.yar is already downloaded""$NC"
fi

# docker fkiecad/cwe_checker
echo -e "\\n""$ORANGE""$BOLD""Downloading fkiecad/cwe_checker docker image""$NC"
if [[ "$(docker images -q fkiecad/cwe_checker:latest 2> /dev/null)" == "" ]] ; then
  docker pull fkiecad/cwe_checker:latest
else
  echo -e "$ORANGE""fkiecad/cwe_checker docker image is already downloaded""$NC"
fi

# objdump from binutils
echo -e "\\n""$ORANGE""$BOLD""Downloading objdump""$NC"
if ! [[ -f "external/objdump" ]] ; then
  apt-get install texinfo
  apt-get install gcc
  apt-get install build-essential
  wget https://ftp.gnu.org/gnu/binutils/binutils-2.34.tar.gz -O external/binutils-2.34.tar.gz
  tar -zxf external/binutils-2.34.tar.gz -C external
  cd external/binutils-2.34/ || exit 1
  echo -e "$ORANGE""$BOLD""Compile objdump""$NC"
  ./configure --enable-targets=all
  make
  cd ../.. || exit 1
  if [[ -f "external/binutils-2.34/binutils/objdump" ]] ; then
    mv "external/binutils-2.34/binutils/objdump" "external/objdump"
    rm -R external/binutils-2.34
  else
    echo -e "$ORANGE""objdump installation failed - check it manually""$NC"
  fi
else
  echo -e "$ORANGE""objdump is already downloaded and compiled""$NC"
fi

# aha for html generation
echo -e "\\n""$ORANGE""$BOLD""Downloading aha""$NC"
if ! [[ -f "external/aha" ]] ; then
  apt-get install make
  wget https://github.com/theZiz/aha/archive/master.zip -O external/aha-master.zip
  unzip ./external/aha-master.zip -d ./external
  rm external/aha-master.zip
  cd ./external/aha-master || exit 1
  echo -e "$ORANGE""$BOLD""Compile aha""$NC"
  make
  cd ../.. || exit 1
  mv "external/aha-master/aha" "external/aha"
  rm -R external/aha-master
else
  echo -e "$ORANGE""aha is already downloaded and compiled""$NC"
fi<|MERGE_RESOLUTION|>--- conflicted
+++ resolved
@@ -35,11 +35,8 @@
 apt-get install device-tree-compiler -y
 apt-get install docker.io -y
 apt-get install unzip -y
-<<<<<<< HEAD
+apt-get install qemu-user-static -y
 apt-get install binwalk -y
-=======
-apt-get install qemu-user-static -y
->>>>>>> 2e55490f
 
 
 if ! [[ -d "external" ]] ; then
