<!-- 
emba - EMBEDDED LINUX ANALYZER

Copyright 2020 Siemens AG

emba comes with ABSOLUTELY NO WARRANTY. This is free software, and you are
welcome to redistribute it under the terms of the GNU General Public License.
See LICENSE file for usage of this software.

emba is licensed under GPLv3

Author(s): Michael Messner, Pascal Eckmann
-->
# emba, an analyzer for Linux-based firmware of embedded devices

<p align="center">
  <img src="./helpers/emba.png" />
</p>
<p align="center">
  <img src="https://github.com/e-m-b-a/emba/workflows/ShellCheck/badge.svg?branch=master" />
</p>


### Why?

_emba_ is being developed as a firmware scanner that analyses already-extracted Linux-based firmware images. It should help you to identify and focus on the interesting areas of a huge firmware image.
Although _emba_ is optimized for offline firmware images, it can test both, live systems and extracted images. Additionally, it can also analyze kernel configurations.
_emba_ is designed to assist a penetration tester. It is not designed as a standalone tool without human interaction. _emba_ is designed to give as much information as possible about the firmware. The tester can decide on the areas to focus on and is always responsible for verifying and interpreting the results.

![emba_weak_functions](./documentation/emba_03.png)

### How to use it?


__Before starting, check that all dependencies are met and use the installer.sh script:
`./emba.sh -d` or `./emba.sh -d -F`__

##### Arguments:  
```
Test firmware / live system
-a [MIPS]         Architecture of the linux firmware [MIPS, ARM, x86, x64, PPC]
-A [MIPS]         Force Architecture of the linux firmware [MIPS, ARM, x86, x64, PPC] (disable architecture check)
-l [./path]       Log path
-f [./path]       Firmware path
-e [./path]       Exclude paths from testing (multiple usage possible)
-m [MODULE_NO.]   Test only with set modules [e.g. -m 05 -m 10 ... ] (multiple usage possible)
-c                Enable cwe-checker
-E                Enable automated qemu emulation tests (WARNING this module could harm your host!)


Dependency check
-d                Only check dependencies
-F                Check dependencies but ignore errors

Special tests
-k [./config]     Kernel config path

Modify output
-s                Print only relative paths
-z                Add ANSI color codes to log

Help
-h                Print this help message

```

#### Examples

##### Static firmware testing:
- Extract the firmware from an update file or from flash storage with [binwalk](https://github.com/ReFirmLabs/binwalk) or something else
- Execute _emba_ with set parameters, e.g.
  
`sudo ./emba.sh -l ./logs/arm_test -f ./firmware/arm_firmware/`   

<img src="./documentation/emba_01.png" alt="emba example startup" width="600"/>

- Path for logs and firmware path are necessary for testing successfully (__WARNING:__ emba needs some free disk space for logging)
- Architecture will be detected automatically; you can overwrite it with `-a [ARCH]`
- Use `-A [ARCH]` if you don't want to use auto detection for architecture
- _emba_ currently supports the following architectures: MIPS, ARM, PPC, x86 and x64

##### Live testing:
For testing live system with _emba_ run it as if you were testing static firmware, but with `/` as firmware path:

`sudo ./emba.sh -l ./logs/local_test -f /`

- Path for logs and firmware path are necessary for testing successfully
- Architecture will be detected automatically; you can overwrite it with `-a [ARCH]`
- Use `-A [ARCH]` if you don't want to use auto detection for architecture
- The paths `/proc` and `/sys` will be automatically excluded
- It improves output and performance, if you exclude docker    
`-e /var/lib/docker`

##### Test kernel config:
Test only a kernel configuration with the kernel checker of [checksec](https://github.com/slimm609/checksec.sh):

`sudo ./emba.sh -l ./logs/kernel_conf -k ./kernel.config`

- If you add `-f ./firmware/x86_firmware/`, it will ignore `-k` and search for a kernel config inside
the firmware

__Good to know:__
- `sudo` is necessary for some modules to run properly
- Currently only tested on [Kali Linux](https://kali.org/downloads)(2020.4)
- _emba_ needs some free disk space for logging
- _emba_ uses well known tools like objdump, [LinEnum](https://github.com/rebootuser/LinEnum), [checksec](https://github.com/slimm609/checksec.sh), [linux-exploit-suggester.sh](https://github.com/mzet-/linux-exploit-suggester), [cwe-checker](https://github.com/fkie-cad/cwe_checker)
- _emba_ includes multiple modules of the well known Linux analyser [Lynis](https://cisofy.com/lynis/)

### Dependencies

_emba_ uses multiple other tools and components.

For using _emba_ with all features, you will need following tools on your __Kali Linux__:
- `readelf`
- `find`
- `grep`
- `modinfo`
- `realpath`
- `sed`
- `cut`
- `sort`
- `basename`
- `strings`
- `Option: tree`
- `Option: shellcheck`
- `Option: docker`
- `Option: yara`
<<<<<<< HEAD
- `Option: binwalk`
=======
- `Option: qemu static user mode emulators`
>>>>>>> 2e55490f

To check these dependencies, only run `sudo ./emba.sh -d`

For installation of all needed dependencies, run `sudo ./installer.sh`

### Structure

```
├── installer.sh
```
    
-> Tries to install all needed dependencies. Internet access for downloading is required.
  - Afterwards no Internet access is needed
```
├── check_project.sh
```
    
-> Check full project with all subdirectories with [shellchecker](https://github.com/koalaman/shellcheck)   
   - Install it on your system (Kali) with `apt-get install shellcheck`
```
├── emba.sh
```
-> Main script of this project
```
├── config
```
-> Configuration files for different modules with file names, regular expressions or paths. These files are very handy,
   easy to use and they also keep the modules clean.
```
├── external
```
-> All tools and files which are from other projects and necessary for _emba_
```
├── helpers
```
-> Some scripts for stuff like pretty formatting on your terminal or path handling
```
└── modules
```
-> The stars of the project - every module is an own file and will be called by [_emba_](/emba.sh). 

### External tools in directory 'external'
- ./yara
    - yara rule files - add your own rules here
- ./checksec
    - https://github.com/slimm609/checksec.sh
- ./linux-exploit-suggester.sh
    - https://github.com/mzet-/linux-exploit-suggester
- ./objdump with all architectures enabled
    - https://www.gnu.org/software/binutils/
- ./allitems.csv
    - Use the CSV formated vulnerability list from Mitre: https://cve.mitre.org/data/downloads/

### How to write own modules?

[Look here](/modules/template_module.sh) - read this file, copy and modify it. Add your _main_ function, where `module_log_init` 
and `module_title` are been called to the [_emba_](/emba.sh) script. That's it. Or if you only want to run a single command:
Add your command to [_user\_check_](/modules/user_check.sh) and uncomment `user_check` in the [_emba_](/emba.sh) script.
<|MERGE_RESOLUTION|>--- conflicted
+++ resolved
@@ -125,11 +125,8 @@
 - `Option: shellcheck`
 - `Option: docker`
 - `Option: yara`
-<<<<<<< HEAD
+- `Option: qemu static user mode emulators`
 - `Option: binwalk`
-=======
-- `Option: qemu static user mode emulators`
->>>>>>> 2e55490f
 
 To check these dependencies, only run `sudo ./emba.sh -d`
 
