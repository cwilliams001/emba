--- conflicted
+++ resolved
@@ -78,86 +78,7 @@
 ```console
 sudo ./emba.sh -l ./log -f /firmware -D
 ```
-<<<<<<< HEAD
-Test firmware / live system
--a [MIPS]         Architecture of the linux firmware [MIPS, ARM, x86, x64, PPC]
--A [MIPS]         Force Architecture of the linux firmware [MIPS, ARM, x86, x64, PPC] (disable architecture check)
--l [./path]       Log path
--f [./path]       Firmware path
--e [./path]       Exclude paths from testing (multiple usage possible)
--m [MODULE_NO.]   Test only with set modules [e.g. -m p05 -m s10 ... Test only with set modules [e.g. -m p05 -m s10 ... or -m p to run all p modules]
-                  (multiple usage possible, case insensitive, final modules aren't selectable, if firmware isn't a binary, the p modules won't run)
--c                Enable cwe-checker
--g                Create grep-able log file in [log_path]/fw_grep.log
-                  Schematic: MESSAGE_TYPE;MODULE_NUMBER;SUB_MODULE_NUMBER;MESSAGE
--E                Enable automated qemu emulation tests (WARNING this module could harm your host!)
--D                Run emba in docker container
--i                Ignore log path check
 
-Dependency check
--d                Only check dependencies
--F                Check dependencies but ignore errors
-
-Special tests
--k [./config]     Kernel config path
-
-Modify output
--s                Print only relative paths
--z                Add ANSI color codes to log
-
-Firmware details
--X [version]      Firmware version (double quote your input)
--Y [vendor]       Firmware vendor (double quote your input)
--Z [device]       Device (double quote your input)
--N [notes]        Testing notes (double quote your input)
-
-Help
--h                Print this help message
-```
-
-#### Docker Container
-There is a simple docker-compose setup added which allows you to use emba in a docker container - [see the wiki for more details](https://github.com/e-m-b-a/emba/wiki/Docker-Container)
-
-#### Examples
-
-##### Static firmware testing:
-- Extract the firmware from an update file or from flash storage with [binwalk](https://github.com/ReFirmLabs/binwalk) or something else
-- Execute _emba_ with set parameters, e.g.
-  
-`sudo ./emba.sh -l ./logs/arm_test -f ./firmware/arm_firmware/`   
-
-<img src="./documentation/emba_01.png" alt="emba example startup" width="600"/>
-
-- Path for logs and firmware path are necessary for testing successfully (__WARNING:__ emba needs some free disk space for logging)
-- Architecture will be detected automatically; you can overwrite it with `-a [ARCH]`
-- Use `-A [ARCH]` if you don't want to use auto detection for architecture
-- _emba_ currently supports the following architectures: MIPS, ARM, PPC, x86 and x64
-
-##### Test kernel config:
-Test only a kernel configuration with the kernel checker of [checksec](https://github.com/slimm609/checksec.sh):
-
-`sudo ./emba.sh -l ./logs/kernel_conf -k ./kernel.config`
-
-- If you add `-f ./firmware/x86_firmware/`, it will ignore `-k` and search for a kernel config inside
-the firmware
-
-__Good to know:__
-- `sudo` is necessary for some modules to run properly
-- Currently only tested on [Kali Linux](https://kali.org/downloads)(2020.4)
-- _emba_ needs some free disk space for logging
-- _emba_ uses well known tools like objdump, [LinEnum](https://github.com/rebootuser/LinEnum), [checksec](https://github.com/slimm609/checksec.sh), [linux-exploit-suggester.sh](https://github.com/mzet-/linux-exploit-suggester), [cwe-checker](https://github.com/fkie-cad/cwe_checker)
-- _emba_ includes multiple modules of the well known Linux analyser [Lynis](https://cisofy.com/lynis/)
-
-### Dependencies
-
-_emba_ uses multiple other tools and components - [see the wiki for more details](https://github.com/e-m-b-a/emba/wiki/Dependencies)
-
-### Structure
-[See the wiki for more details](https://github.com/e-m-b-a/emba/wiki/Structure-of-the-emba-directory)
-
-### How to write own modules?
-[See the wiki for more details](https://github.com/e-m-b-a/emba/wiki/How-to-write-own-modules)
-=======
 ---
 You can specify some [arguments](https://github.com/e-m-b-a/emba/wiki/Usage#arguments) and get more [information about usage of *emba* in the wiki](https://github.com/e-m-b-a/emba/wiki/Usage).
->>>>>>> 11504ba2
+
