#!/bin/bash

# EMBA - EMBEDDED LINUX ANALYZER
#
# Copyright 2020-2023 Siemens AG
# Copyright 2020-2023 Siemens Energy AG
#
# EMBA comes with ABSOLUTELY NO WARRANTY. This is free software, and you are
# welcome to redistribute it under the terms of the GNU General Public License.
# See LICENSE file for usage of this software.
#
# EMBA is licensed under GPLv3
#
# Author(s): Michael Messner, Pascal Eckmann
# Contributor(s): Stefan Haboeck, Nikolas Papaioannou, Benedikt Kuehne

# Description: Installs cve-search for CVE search module in EMBA (F20)

IF20_cve_search() {
  module_title "${FUNCNAME[0]}"

  if [[ "${LIST_DEP}" -eq 1 ]] || [[ "${IN_DOCKER}" -eq 1 ]] || [[ "${DOCKER_SETUP}" -eq 1 ]] || [[ "${CVE_SEARCH}" -eq 1 ]] || [[ "${FULL}" -eq 1 ]]; then

    print_git_info "cve-search" "EMBA-support-repos/cve-search" "CVE-Search is a tool to import CVE and CPE into a database to facilitate search and processing of CVEs."
    echo -e "${ORANGE}""cve-search will be downloaded.""${NC}"

    if [[ "${LIST_DEP}" -eq 1 ]] || [[ "${IN_DOCKER}" -eq 1 ]] ; then
      ANSWER=("n")
    else
      echo -e "\\n""${MAGENTA}""${BOLD}""cve-search and mongodb will be downloaded, installed and populated!""${NC}"
      ANSWER=("y")
    fi

    if [[ "${LIST_DEP}" -ne 1 ]] ; then

      # we always need the cve-search stuff:
      if ! [[ -d external/cve-search ]]; then
        git clone https://github.com/EMBA-support-repos/cve-search.git external/cve-search
        cd ./external/cve-search/ || ( echo "Could not install EMBA component cve-search" && exit 1 )
      else
        cd ./external/cve-search/ || ( echo "Could not install EMBA component cve-search" && exit 1 )
        git pull
      fi

      while read -r TOOL_NAME; do
        print_tool_info "${TOOL_NAME}" 1
      done < requirements.system

      # we do not need to install the Flask web environment - we do it manually
      # while read -r TOOL_NAME; do
      #  PIP_NAME=$(echo "${TOOL_NAME}" | cut -d= -f1)
      #  TOOL_VERSION=$(echo "${TOOL_NAME}" | cut -d= -f3)
      #  print_pip_info "${PIP_NAME}" "${TOOL_VERSION}"
      # done < requirements.txt

      # xargs sudo apt-get install -y < requirements.system
      while read -r TOOL_NAME; do
        apt-get install -y "${TOOL_NAME}" --no-install-recommends
      done < requirements.system

      # this is a temp solution - Currently needed to fulfill broken deps:
      # python3 -m pip install -Iv crackmapexec==5.1.7.dev0

      # we do not need to install the Flask web environment - we do it manually
      # python3 -m pip install -r requirements.txt
      pip_install "Whoosh==2.7.4"
      pip_install "tqdm==4.64.0"
      pip_install "pymongo==3.12.1"
      pip_install "dicttoxml==1.7.4"
      pip_install "redis==4.5.4"
      pip_install "ijson==3.1.4"
      pip_install "jsonpickle==3.0.1"
      pip_install "requirements-parser==0.5.0"
      pip_install "ansicolors==1.1.8"
      pip_install "nltk==3.7"
      pip_install "nested-lookup==0.2.25"
      pip_install "dnspython==2.2.1"
      pip_install "Werkzeug"
      pip_install "python-dateutil"
      pip_install "CveXplore"
      # pip_install "git+https://github.com/cve-search/CveXplore"
      # stick to requests<2.29 -> see also https://github.com/e-m-b-a/emba/issues/187
      # stick to urllib3<2 -> see also https://github.com/YKonovalov/tf-kolla-ansible/commit/3e92d742715da68d49a1c8e874b4e3defbe3a183
      pip_install "requests<2.29.0"
      pip_install "urllib3<2"

      REDIS_PW="$(tr -dc A-Za-z0-9 </dev/urandom | head -c 13 || true)"

      echo -e "[*] Setting up CVE-search environment - ./external/cve-search/etc/configuration.ini"
      sed -zE "s/localhost([^\n]*\n[^\n]*27017)/${MONGODB_HOST}\1/" ./etc/configuration.ini.sample | tee ./etc/configuration.ini &>/dev/null
      # we do not use the web server. In case someone enables it we have a good default configuration in place:
      sed -i "s/^Debug:\ True/Debug:\ False/g" ./etc/configuration.ini
      sed -i "s/^LoginRequired:\ False/LoginRequired:\ True/g" ./etc/configuration.ini

      # if we setup a docker container we do not need to configure the redis passwords
      if [[ "${IN_DOCKER}" -ne 1 ]]; then
        echo -e "[*] Setting password for Redis environment - ./external/cve-search/etc/configuration.ini"
        sed -i "s/^Password:\ .*/Password:\ ${REDIS_PW}/g" ./etc/configuration.ini

        echo -e "[*] Setting password for Redis environment - /etc/redis/redis.conf"
        sed -i "s/^\#\ requirepass\ .*/requirepass\ ${REDIS_PW}/g" /etc/redis/redis.conf
        sed -i "s/^requirepass\ .*/requirepass\ ${REDIS_PW}/g" /etc/redis/redis.conf
      fi
    fi

    case ${ANSWER:0:1} in
      y|Y )

        cd "${HOME_PATH}" || ( echo "Could not install EMBA component cve-search" && exit 1 )

        CVE_INST=1
        echo -e "\\n""${MAGENTA}""Check if the cve-search database is already installed and populated.""${NC}"
        cd ./external/cve-search/ || ( echo "Could not install EMBA component cve-search" && exit 1 )
        if [[ $(./bin/search.py -p busybox 2>/dev/null | grep -c ":\ CVE-") -gt 18 ]]; then
          CVE_INST=0
          echo -e "\\n""${GREEN}""cve-search database already installed - no further action performed.""${NC}"
        else
          echo -e "\\n""${MAGENTA}""cve-search database not ready.""${NC}"
        fi

        cd "${HOME_PATH}" || ( echo "Could not install EMBA component cve-search" && exit 1 )
        if [[ "${CVE_INST}" -eq 1 ]]; then
          if ! dpkg -s libssl1.1 &>/dev/null; then
            # libssl1.1 missing
            echo -e "\\n""${BOLD}""Installing libssl1.1 for mongodb!""${NC}"
            # echo "deb http://security.ubuntu.com/ubuntu impish-security main" | tee /etc/apt/sources.list.d/impish-security.list
            for i in {21..29}; do
              echo "Testing download of libssl package version libssl1.1_1.1.1-1ubuntu2.1~18.04.${i}_amd64.deb"
              wget http://security.ubuntu.com/ubuntu/pool/main/o/openssl/libssl-dev_1.1.1-1ubuntu2.1~18.04."${i}"_amd64.deb -O external/libssl-dev.deb || true
                # http://security.ubuntu.com/ubuntu/pool/main/o/openssl/libssl-dev_1.1.1-1ubuntu2.1~18.04.23_amd64.deb
              wget http://security.ubuntu.com/ubuntu/pool/main/o/openssl/libssl1.1_1.1.1-1ubuntu2.1~18.04."${i}"_amd64.deb -O external/libssl.deb || true
                # http://security.ubuntu.com/ubuntu/pool/main/o/openssl/libssl1.1_1.1.1-1ubuntu2.1~18.04.23_amd64.deb
              if [[ "$(file external/libssl.deb)" == *"Debian binary package (format 2.0)"* ]]; then
                break
              else
                [[ -f external/libssl.deb ]] && rm external/libssl.deb
                [[ -f external/libssl-dev.deb ]] && rm external/libssl-dev.deb
              fi
            done

            ! [[ -f external/libssl.deb ]] && ( echo "Could not install libssl" && exit 1)
            ! [[ -f external/libssl-dev.deb ]] && ( echo "Could not install libssl-dev" && exit 1)
            dpkg -i external/libssl.deb
            dpkg -i external/libssl-dev.deb
            [[ -f external/libssl.deb ]] && rm external/libssl.deb
            [[ -f external/libssl-dev.deb ]] && rm external/libssl-dev.deb
          fi

          wget --no-check-certificate -qO - https://www.mongodb.org/static/pgp/server-4.4.asc | gpg --dearmor | sudo tee /etc/apt/trusted.gpg.d/mongodb.gpg > /dev/null
          echo "deb [ signed-by=/etc/apt/trusted.gpg.d/mongodb.gpg ] https://repo.mongodb.org/apt/ubuntu focal/mongodb-org/4.4 multiverse" | sudo tee /etc/apt/sources.list.d/mongodb-org-4.4.list
          apt-get update -y
          print_tool_info "mongodb-org" 1
          apt-get install mongodb-org -y
          if ! [[ -f /etc/mongod.conf ]]; then
            echo "Could not install EMBA component mongod - missing mongod.conf file" && exit 1
          fi
          sed -i "s/bindIp\:\ 127.0.0.1/bindIp\:\ ${MONGODB_HOST}/g" /etc/mongod.conf

          if [[ "${WSL}" -eq 0 ]]; then
            systemctl daemon-reload
            systemctl start mongod
            systemctl enable mongod
            systemctl restart mongod.service
          else
            # WSL environment
            mongod --config /etc/mongod.conf &
          fi

          cd ./external/cve-search/ || ( echo "Could not install EMBA component cve-search" && exit 1 )
          echo -e "\\n""${MAGENTA}""${BOLD}""The cve-search database will be downloaded and updated!""${NC}"
          CVE_INST=1
          echo -e "\\n""${MAGENTA}""Check if the cve-search database is already installed and populated.""${NC}"
          if [[ $(./bin/search.py -p busybox 2>/dev/null | grep -c ":\ CVE-") -gt 18 ]]; then
            CVE_INST=0
            echo -e "\\n""${GREEN}""cve-search database already installed - no further action performed.""${NC}"
          else
            echo -e "\\n""${MAGENTA}""cve-search database not ready.""${NC}"
            echo -e "\\n""${MAGENTA}""The installer is going to populate the database.""${NC}"
          fi
          # Find and set Proxy-settings for cvexplore
          if [[ -n "${https_proxy:-}" ]]; then
            echo -e "\\n""${MAGENTA}""Found a https-proxy settings, will be routing traffic for cvexplore through:""${BOLD}""${https_proxy}""${NC}"
            export HTTP_PROXY_STRING="${https_proxy}"
          elif [[ -n "${HTTPS_PROXY:-}" ]]; then
            echo -e "\\n""${MAGENTA}""Found a https-proxy settings, will be routing traffic for cvexplore through:""${BOLD}""${HTTPS_PROXY}""${NC}"
            export HTTP_PROXY_STRING="${HTTPS_PROXY}"
          fi
          # Find and set NVD_NIST_API_KEY for cvexplore
          if [[ -f "/home/${SUDO_USER}/.cvexplore/.env" ]]; then
            set -o allexport
            # shellcheck source=/dev/null
            source "/home/${SUDO_USER}/.cvexplore/.env"
            set +o allexport
          fi
          # independently checking if a NIST API key is set
          if [[ -z "${NVD_NIST_API_KEY:-}" ]]; then
            echo -e "\\n""${ORANGE}""${BOLD}""No NVD-NIST API key set. Trying to initialize the database without it""${NC}"
          fi
          # only update and install the database if we have no working database
          # also do not update if we are running as github action (GH_ACTION set to 1)
          if [[ "${GH_ACTION}" -eq 0 ]] && [[ "${CVE_INST}" -eq 1 ]]; then
            /etc/init.d/redis-server restart
            CNT=0
            while [[ "${CVE_INST}" -eq 1 ]]; do
<<<<<<< HEAD
              # we have seen a lot issues reagarding download errors
              # this could help a bit
              taskset -c 0 cvexplore database update || true
              if [[ $(./bin/search.py -p busybox 2>/dev/null | grep -c ":\ CVE-") -gt 18 ]]; then
                break
              fi

              taskset -c 0 cvexplore database initialize || true
=======
              cvexplore database initialize || true
>>>>>>> 94e89149
              if [[ $(./bin/search.py -p busybox 2>/dev/null | grep -c ":\ CVE-") -gt 18 ]]; then
                break
              fi
              if [[ "${CNT}" -gt 4 ]]; then
                break
              else
                echo -e "\\n""${ORANGE}""${BOLD}""CVE database is not read - we try the update again.""${NC}"
              fi

              # if we were not able to populate the database we set the workers to 1 for the next try:
              export MAX_DOWNLOAD_WORKERS=1
              CNT=$((CNT+1))
            done
          else
            echo -e "\\n""${GREEN}""${BOLD}""CVE database is up and running. No installation process performed!""${NC}"
          fi
          cd "${HOME_PATH}" || ( echo "Could not install EMBA component cve-search" && exit 1 )
          sed -e "s#EMBA_INSTALL_PATH#$(pwd)#" config/emba_updater.init > config/emba_updater
          sed -e "s#EMBA_INSTALL_PATH#$(pwd)#" config/emba_updater_data.init > config/emba_updater_data
          chmod +x config/emba_updater
          chmod +x config/emba_updater_data
          echo -e "\\n""${MAGENTA}""${BOLD}""The cron.daily update script for EMBA is located in config/emba_updater""${NC}"
          echo -e "${MAGENTA}""${BOLD}""For automatic updates it should be checked and copied to /etc/cron.daily/""${NC}"
        fi
        cd "${HOME_PATH}" || ( echo "Could not install EMBA component cve-search" && exit 1 )
      ;;
    esac
  fi
}<|MERGE_RESOLUTION|>--- conflicted
+++ resolved
@@ -202,7 +202,6 @@
             /etc/init.d/redis-server restart
             CNT=0
             while [[ "${CVE_INST}" -eq 1 ]]; do
-<<<<<<< HEAD
               # we have seen a lot issues reagarding download errors
               # this could help a bit
               taskset -c 0 cvexplore database update || true
@@ -211,9 +210,7 @@
               fi
 
               taskset -c 0 cvexplore database initialize || true
-=======
-              cvexplore database initialize || true
->>>>>>> 94e89149
+
               if [[ $(./bin/search.py -p busybox 2>/dev/null | grep -c ":\ CVE-") -gt 18 ]]; then
                 break
               fi
