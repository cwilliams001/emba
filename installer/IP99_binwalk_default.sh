--- conflicted
+++ resolved
@@ -96,10 +96,7 @@
         sed -i 's/--user //' ./deps.sh
         ./deps.sh --yes || ( echo "Could not install EMBA component binwalk" && exit 1 )
         python3 setup.py install || ( echo "Could not install EMBA component binwalk" && exit 1 )
-<<<<<<< HEAD
         BINWALK_GIT_HASH=$(git describe --always)
-=======
->>>>>>> 715fa4aa
         cd "${HOME_PATH}" || ( echo "Could not install EMBA component binwalk" && exit 1 )
 
         if ! [[ -d external/cpu_rec ]]; then
@@ -128,7 +125,6 @@
         if [[ -e /usr/local/bin/sasquatch ]]; then
           echo -e "${GREEN}Backup binwalk sasquatch version to ${ORANGE}/usr/local/bin/sasquatch_binwalk${NC}"
           mv /usr/local/bin/sasquatch /usr/local/bin/sasquatch_binwalk
-<<<<<<< HEAD
 
           if ! [[ -d "${HOME}"/.config/binwalk/config/ ]]; then
             mkdir -p "${HOME}"/.config/binwalk/config/
@@ -137,13 +133,8 @@
 
           # sed -i 's/squashfs:sasquatch /squashfs:sasquatch_binwalk /' /usr/local/lib/python3.11/dist-packages/binwalk/config/extract.conf
           sed -i 's/squashfs:sasquatch /squashfs:sasquatch_binwalk /' "${HOME}"/.config/binwalk/config/extract.conf
-=======
-          ln -s /usr/local/lib/python3.11/dist-packages/binwalk-2.4.1+24b0cea-py3.11.egg/binwalk /usr/local/lib/python3.11/dist-packages/binwalk
-          sed -i 's/squashfs:sasquatch /squashfs:sasquatch_binwalk /' /usr/lib/python3/dist-packages/binwalk/config/extract.conf
-          sed -i 's/squashfs:sasquatch /squashfs:sasquatch_binwalk /' /root/.config/binwalk/config/extract.conf
->>>>>>> 715fa4aa
         fi
-
+        
         if command -v binwalk > /dev/null ; then
           echo -e "${GREEN}""binwalk installed successfully""${NC}"
         elif [[ ! -f "/usr/local/bin/binwalk" ]] ; then
