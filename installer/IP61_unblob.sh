#!/bin/bash

# EMBA - EMBEDDED LINUX ANALYZER
#
# Copyright 2020-2022 Siemens Energy AG
#
# EMBA comes with ABSOLUTELY NO WARRANTY. This is free software, and you are
# welcome to redistribute it under the terms of the GNU General Public License.
# See LICENSE file for usage of this software.
#
# EMBA is licensed under GPLv3
#
# Author(s): Michael Messner

# Description:  Installs unblob and dependencies for EMBA

IP61_unblob() {
  module_title "${FUNCNAME[0]}"

  if [[ "$LIST_DEP" -eq 1 ]] || [[ $IN_DOCKER -eq 1 ]] || [[ $DOCKER_SETUP -eq 0 ]] || [[ $FULL -eq 1 ]]; then
    cd "$HOME_PATH" || ( echo "Could not install EMBA component unblob" && exit 1 )
    INSTALL_APP_LIST=()

    print_tool_info "python3-pip" 1
    print_tool_info "libpython3-dev" 1
    print_tool_info "zlib1g" 1
    print_tool_info "zlib1g-dev" 1
    print_tool_info "liblzo2-2" 1
    print_tool_info "liblzo2-dev" 1
    print_tool_info "python3-lzo" 1
    print_tool_info "e2fsprogs" 1
    print_tool_info "gcc" 1
    print_tool_info "git" 1
    # print_tool_info "img2simg" 1
    print_tool_info "android-sdk-libsparse-utils" 1
    print_tool_info "liblzo2-dev" 1
    print_tool_info "lz4"
    print_tool_info "lziprecover" 1
    print_tool_info "lzop" 1
    print_tool_info "p7zip-full" 1
    print_tool_info "unar" 1
    print_tool_info "xz-utils" 1
    print_tool_info "zlib1g-dev" 1
    print_tool_info "libmagic1" 1
    print_tool_info "libhyperscan5" 1
    print_tool_info "zstd" 1

    print_file_info "sasquatch_1.0_amd64.deb" "sasquatch_1.0_amd64.deb" "https://github.com/onekey-sec/sasquatch/releases/download/sasquatch-v1.0/sasquatch_1.0_amd64.deb" "external/sasquatch_1.0_amd64.deb"

    print_git_info "unblob" "onekey-sec/unblob" "Unblob is a powerful firmware extractor"

    echo -e "$ORANGE""Unblob will be downloaded and installed via poetry.""$NC"

    if [[ "$LIST_DEP" -eq 1 ]] || [[ $DOCKER_SETUP -eq 1 ]] ; then
      ANSWER=("n")
    else
      echo -e "\\n""$MAGENTA""$BOLD""unblob with all dependencies (if not already on the system) will be downloaded and installed!""$NC"
      ANSWER=("y")
    fi
    case ${ANSWER:0:1} in
      y|Y )
        apt-get install "${INSTALL_APP_LIST[@]}" -y --no-install-recommends

        download_file "sasquatch_1.0_amd64.deb" "https://github.com/onekey-sec/sasquatch/releases/download/sasquatch-v1.0/sasquatch_1.0_amd64.deb" "external/sasquatch_1.0_amd64.deb"
        dpkg -i external/sasquatch_1.0_amd64.deb
        rm -f external/sasquatch_1.0_amd64.deb

        if ! [[ -d external/unblob ]]; then
          git clone https://github.com/onekey-sec/unblob.git external/unblob
        fi

        # install poetry
        python3 -m pip install --upgrade poetry
        cd external/unblob || ( echo "Could not install EMBA component unblob" && exit 1 )

        # install unblob with poetry:
        poetry install --only main
        UNBLOB_PATH=$(poetry env info --path)

        if [[ -f "$UNBLOB_PATH""/bin/unblob" ]]; then
          export PATH=$PATH:"$UNBLOB_PATH""/bin"
          echo -e "${GREEN}Identified unblob path: $ORANGE$UNBLOB_PATH$NC"
        else
          cd "$HOME_PATH" && ( echo "Could not install EMBA component unblob" && exit 1 )
        fi

        cd "$HOME_PATH" || ( echo "Could not install EMBA component unblob" && exit 1 )

        if command -v unblob > /dev/null ; then
          unblob --show-external-dependencies
          echo -e "$GREEN""unblob installed successfully""$NC"
          echo
        else
          echo -e "$ORANGE""unblob installation failed - check it manually""$NC"
          echo
        fi

        echo -e "${GREEN}Backup unblob environment for read only docker container: $ORANGE$UNBLOB_PATH$NC"
        echo "$UNBLOB_PATH" > external/unblob/unblob_path.cfg
<<<<<<< HEAD
        if [[ -d "$HOME"/.cache ]]; then
          cp -pr "$HOME"/.cache external/unblob/root_cache
          rm -rf "$HOME"/.cache || true
        fi
=======
        cp -pr /root/.cache external/unblob/root_cache
        rm -rf /root/.cache
>>>>>>> ee7dd1a4
      ;;
    esac
  fi
}<|MERGE_RESOLUTION|>--- conflicted
+++ resolved
@@ -97,15 +97,10 @@
 
         echo -e "${GREEN}Backup unblob environment for read only docker container: $ORANGE$UNBLOB_PATH$NC"
         echo "$UNBLOB_PATH" > external/unblob/unblob_path.cfg
-<<<<<<< HEAD
         if [[ -d "$HOME"/.cache ]]; then
           cp -pr "$HOME"/.cache external/unblob/root_cache
           rm -rf "$HOME"/.cache || true
         fi
-=======
-        cp -pr /root/.cache external/unblob/root_cache
-        rm -rf /root/.cache
->>>>>>> ee7dd1a4
       ;;
     esac
   fi
