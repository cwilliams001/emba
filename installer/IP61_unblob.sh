#!/bin/bash

# EMBA - EMBEDDED LINUX ANALYZER
#
# Copyright 2020-2022 Siemens Energy AG
#
# EMBA comes with ABSOLUTELY NO WARRANTY. This is free software, and you are
# welcome to redistribute it under the terms of the GNU General Public License.
# See LICENSE file for usage of this software.
#
# EMBA is licensed under GPLv3
#
# Author(s): Michael Messner

# Description:  Installs unblob and dependencies for EMBA

IP61_unblob() {
  module_title "${FUNCNAME[0]}"

  if [[ "$LIST_DEP" -eq 1 ]] || [[ $IN_DOCKER -eq 1 ]] || [[ $DOCKER_SETUP -eq 0 ]] || [[ $FULL -eq 1 ]]; then
    cd "$HOME_PATH" || ( echo "Could not install EMBA component unblob" && exit 1 )
    INSTALL_APP_LIST=()

    print_tool_info "python3-pip" 1
    print_tool_info "libpython3-dev" 1
    print_tool_info "zlib1g" 1
    print_tool_info "zlib1g-dev" 1
    print_tool_info "liblzo2-2" 1
    print_tool_info "liblzo2-dev" 1
    print_tool_info "python3-lzo" 1
    print_tool_info "e2fsprogs" 1
    print_tool_info "gcc" 1
    print_tool_info "git" 1
    # print_tool_info "img2simg" 1
    print_tool_info "android-sdk-libsparse-utils" 1
    print_tool_info "liblzo2-dev" 1
    print_tool_info "lz4"
    print_tool_info "lziprecover" 1
    print_tool_info "lzop" 1
    print_tool_info "p7zip-full" 1
    print_tool_info "unar" 1
    print_tool_info "xz-utils" 1
    print_tool_info "zlib1g-dev" 1
    print_tool_info "libmagic1" 1
    print_tool_info "libhyperscan5" 1
    print_tool_info "zstd" 1

    print_file_info "sasquatch_1.0_amd64.deb" "sasquatch_1.0_amd64.deb" "https://github.com/onekey-sec/sasquatch/releases/download/sasquatch-v1.0/sasquatch_1.0_amd64.deb" "external/sasquatch_1.0_amd64.deb"

    print_git_info "unblob" "onekey-sec/unblob" "Unblob is a powerful firmware extractor"

    echo -e "$ORANGE""Unblob will be downloaded and installed via poetry.""$NC"

    if [[ "$LIST_DEP" -eq 1 ]] || [[ $DOCKER_SETUP -eq 1 ]] ; then
      ANSWER=("n")
    else
      echo -e "\\n""$MAGENTA""$BOLD""unblob with all dependencies (if not already on the system) will be downloaded and installed!""$NC"
      ANSWER=("y")
    fi
    case ${ANSWER:0:1} in
      y|Y )
        apt-get install "${INSTALL_APP_LIST[@]}" -y --no-install-recommends

        download_file "sasquatch_1.0_amd64.deb" "https://github.com/onekey-sec/sasquatch/releases/download/sasquatch-v1.0/sasquatch_1.0_amd64.deb" "external/sasquatch_1.0_amd64.deb"
        dpkg -i external/sasquatch_1.0_amd64.deb
        rm -f external/sasquatch_1.0_amd64.deb

        if ! [[ -d external/unblob ]]; then
          git clone https://github.com/onekey-sec/unblob.git external/unblob
        fi

        # install poetry
        python3 -m pip install --upgrade poetry
        cd external/unblob || ( echo "Could not install EMBA component unblob" && exit 1 )

        # install unblob with poetry:
        poetry install --only main
        UNBLOB_PATH=$(poetry env info --path)

        if [[ -f "$UNBLOB_PATH""/bin/unblob" ]]; then
          export PATH=$PATH:"$UNBLOB_PATH""/bin"
          echo -e "${GREEN}Identified unblob path: $ORANGE$UNBLOB_PATH$NC"
        else
          cd "$HOME_PATH" && ( echo "Could not install EMBA component unblob" && exit 1 )
        fi

        cd "$HOME_PATH" || ( echo "Could not install EMBA component unblob" && exit 1 )

        if command -v unblob > /dev/null ; then
          unblob --show-external-dependencies
          echo -e "$GREEN""unblob installed successfully""$NC"
          echo
        else
          echo -e "$ORANGE""unblob installation failed - check it manually""$NC"
          echo
        fi

        echo -e "${GREEN}Backup unblob environment for read only docker container: $ORANGE$UNBLOB_PATH$NC"
        echo "$UNBLOB_PATH" > external/unblob/unblob_path.cfg
<<<<<<< HEAD
        cp -pr /root/.cache external/unblob/root_cache
        rm -rf /root/.cache || true
=======
        if [[ -d "$HOME"/.cache ]]; then
          cp -pr "$HOME"/.cache external/unblob/root_cache
          rm -rf "$HOME"/.cache || true
        fi
>>>>>>> eb33fe42
      ;;
    esac
  fi
}<|MERGE_RESOLUTION|>--- conflicted
+++ resolved
@@ -97,15 +97,10 @@
 
         echo -e "${GREEN}Backup unblob environment for read only docker container: $ORANGE$UNBLOB_PATH$NC"
         echo "$UNBLOB_PATH" > external/unblob/unblob_path.cfg
-<<<<<<< HEAD
-        cp -pr /root/.cache external/unblob/root_cache
-        rm -rf /root/.cache || true
-=======
         if [[ -d "$HOME"/.cache ]]; then
           cp -pr "$HOME"/.cache external/unblob/root_cache
           rm -rf "$HOME"/.cache || true
         fi
->>>>>>> eb33fe42
       ;;
     esac
   fi
