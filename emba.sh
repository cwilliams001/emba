#!/bin/bash

# emba - EMBEDDED LINUX ANALYZER
#
# Copyright 2020-2021 Siemens AG
# Copyright 2020-2021 Siemens Energy AG
#
# emba comes with ABSOLUTELY NO WARRANTY. This is free software, and you are
# welcome to redistribute it under the terms of the GNU General Public License.
# See LICENSE file for usage of this software.
#
# emba is licensed under GPLv3
#
# Author(s): Michael Messner, Pascal Eckmann
# Contributor(s): Stefan Haboeck

# Description:  Main script for load all necessary files and call main function of modules

INVOCATION_PATH="."

import_helper()
{
  local HELPERS
  local HELPER_COUNT
  mapfile -d '' HELPERS < <(find "$HELP_DIR" -iname "*.sh" -print0 2> /dev/null)
  for HELPER_FILE in "${HELPERS[@]}" ; do
    if ( file "$HELPER_FILE" | grep -q "shell script" ) && ! [[ "$HELPER_FILE" =~ \ |\' ]] ; then
      # https://github.com/koalaman/shellcheck/wiki/SC1090
      # shellcheck source=/dev/null
      source "$HELPER_FILE"
      (( HELPER_COUNT+=1 ))
    fi
  done
  print_output "==> ""$GREEN""Imported ""$HELPER_COUNT"" necessary files""$NC" "no_log"
}

import_module()
{
  local MODULES
  local MODULE_COUNT
  mapfile -t MODULES < <(find "$MOD_DIR" -name "*.sh" | sort -V 2> /dev/null)
  for MODULE_FILE in "${MODULES[@]}" ; do
    if ( file "$MODULE_FILE" | grep -q "shell script" ) && ! [[ "$MODULE_FILE" =~ \ |\' ]] ; then
      # https://github.com/koalaman/shellcheck/wiki/SC1090
      # shellcheck source=/dev/null
      source "$MODULE_FILE"
      (( MODULE_COUNT+=1 ))
    fi
  done
  print_output "==> ""$GREEN""Imported ""$MODULE_COUNT"" module/s""$NC" "no_log"
}

main()
{
  INVOCATION_PATH="$(dirname "$0")"

  set -a 

  export ARCH_CHECK=1
  export FORMAT_LOG=0
  export FIRMWARE=0
  export KERNEL=0
  export SHELLCHECK=1
  export PYTHON_CHECK=1
  export V_FEED=1
  export BAP=0
  export YARA=1
  export SHORT_PATH=0           # short paths in cli output
  export ONLY_DEP=0             # test only dependency
  export USE_DOCKER=0
  export IN_DOCKER=0
  export FORCE=0
  export LOG_GREP=0
  export HTML=0
  export HTML_REPORT=0
  export QEMULATION=0
  export PRE_CHECK=0            # test and extract binary files with binwalk
                                # afterwards do a default emba scan

  export LOG_DIR="$INVOCATION_PATH""/logs"
  export CONFIG_DIR="$INVOCATION_PATH""/config"
  export EXT_DIR="$INVOCATION_PATH""/external"
  export HELP_DIR="$INVOCATION_PATH""/helpers"
  export MOD_DIR="$INVOCATION_PATH""/modules"
  export VUL_FEED_DB="$EXT_DIR""/allitems.csv"
  export VUL_FEED_CVSS_DB="$EXT_DIR""/allitemscvss.csv"
  export BASE_LINUX_FILES="$CONFIG_DIR""/linux_common_files.txt"
  export AHA_PATH="$EXT_DIR""/aha"

  echo

  import_helper
  import_module

  welcome

  if [[ $# -eq 0 ]]; then
    print_help
    exit 1
  fi

  EMBACOMMAND="$(dirname "$0")""/emba.sh ""$*"
  export EMBACOMMAND

  while getopts a:A:cdDe:Ef:Fghik:l:m:N:sX:Y:WzZ: OPT ; do
    case $OPT in
      a)
        export ARCH="$OPTARG"
        ;;
      A)
        export ARCH="$OPTARG"
        export ARCH_CHECK=0
        ;;
      c)
        export BAP=1
        ;;
      d)
        export ONLY_DEP=1
        export BAP=1
        ;;
      D)
        export USE_DOCKER=1
        ;;
      e)
        export EXCLUDE=("${EXCLUDE[@]}" "$OPTARG")
        ;;
      E)
        export QEMULATION=1
        ;;
      f)
        export FIRMWARE=1
        export FIRMWARE_PATH="$OPTARG"
        ;;
      F)
        export FORCE=1
        ;;
      g)
        export LOG_GREP=1
        ;;
      h)
        print_help
        exit 0
        ;;
      i)
        export IN_DOCKER=1
        ;;
      k)
        export KERNEL=1
        export KERNEL_CONFIG="$OPTARG"
        ;;
      l)
        export LOG_DIR="$OPTARG"
        ;;
      m)
        SELECT_MODULES=("${SELECT_MODULES[@]}" "$OPTARG")
        ;;
      N)
        export FW_NOTES="$OPTARG"
        ;;
      s)
        export SHORT_PATH=1
        ;;
      W)
        export HTML=1
        ;;
      X)
        export FW_VERSION="$OPTARG"
        ;;
      Y)
        export FW_VENDOR="$OPTARG"
        ;;
      z)
        export FORMAT_LOG=1
        ;;
      Z)
        export FW_DEVICE="$OPTARG"
        ;;
      *)
        print_output "[-] Invalid option" "no_log"
        print_help
        exit 1
        ;;
    esac
  done

  export HTML_PATH="$LOG_DIR""/html-report"

  print_output "" "no_log"

  if [[ -n "$FW_VENDOR" || -n "$FW_VERSION" || -n "$FW_DEVICE" || -n "$FW_NOTES" ]]; then
    print_output "\\n-----------------------------------------------------------------\\n" "no_log"

    if [[ -n "$FW_VENDOR" ]]; then
      print_output "[*] Testing Firmware from vendor: ""$ORANGE""""$FW_VENDOR""""$NC""" "no_log"
    fi
    if [[ -n "$FW_VERSION" ]]; then
      print_output "[*] Testing Firmware version: ""$ORANGE""""$FW_VERSION""""$NC""" "no_log"
    fi
    if [[ -n "$FW_DEVICE" ]]; then
      print_output "[*] Testing Firmware from device: ""$ORANGE""""$FW_DEVICE""""$NC""" "no_log"
    fi
    if [[ -n "$FW_NOTES" ]]; then
      print_output "[*] Additional notes: ""$ORANGE""""$FW_NOTES""""$NC""" "no_log"
    fi

    print_output "\\n-----------------------------------------------------------------\\n" "no_log"
  fi

  if [[ $KERNEL -eq 1 ]] ; then
    LOG_DIR="$LOG_DIR""/""$(basename "$KERNEL_CONFIG")"
  fi

  FIRMWARE_PATH="$(abs_path "$FIRMWARE_PATH")"

  echo
  if [[ -d "$FIRMWARE_PATH" ]]; then
    PRE_CHECK=0
    print_output "[*] Firmware directory detected." "no_log"
    print_output "[*] Emba starts with testing the environment." "no_log"
  elif [[ -f "$FIRMWARE_PATH" ]]; then
    PRE_CHECK=1
    print_output "[*] Firmware binary detected." "no_log"
    print_output "[*] Emba starts with the pre-testing phase." "no_log"
  else
    print_output "[-] Invalid firmware file" "no_log"
    print_help
    exit 1
  fi
  
  if [[ $HTML -eq 1 ]] && [[ $FORMAT_LOG -eq 0 ]]; then
     FORMAT_LOG=1
     print_output "[*] Activate format log for HTML converter" "no_log"
  fi

  if [[ $ONLY_DEP -eq 0 ]] ; then
    if [[ $IN_DOCKER -eq 0 ]] ; then
      # check if LOG_DIR exists and prompt to terminal to delete its content (y/n)
      log_folder
    fi

    if [[ $LOG_GREP -eq 1 ]] ; then
      create_grep_log
      write_grep_log "sudo ""$INVOCATION_PATH""/emba.sh ""$*" "COMMAND"
    fi

    set_exclude
  fi
<<<<<<< HEAD
  
  if [[ "$HTML" -eq 1 ]]; then
     mkdir "$HTML_PATH"
     echo 
  fi
=======
>>>>>>> 99b6ee53

  dependency_check

  if [[ $KERNEL -eq 1 ]] && [[ $FIRMWARE -eq 0 ]] ; then
    if ! [[ -f "$KERNEL_CONFIG" ]] ; then
      print_output "[-] Invalid kernel configuration file: $KERNEL_CONFIG" "no_log"
      exit 1
    else
      if ! [[ -d "$LOG_DIR" ]] ; then
        mkdir -p "$LOG_DIR" 2> /dev/null
        chmod 777 "$LOG_DIR" 2> /dev/null
      fi
      S25_kernel_check
    fi
  fi

  if [[ $USE_DOCKER -eq 1 ]] ; then
    if ! [[ $EUID -eq 0 ]] ; then
      print_output "[!] Using emba with docker-compose requires root permissions" "no_log"
      print_output "$(indent "Run emba with root permissions to use docker")" "no_log"
      exit 1
    fi
    if ! command -v docker-compose > /dev/null ; then
      print_output "[!] No docker-compose found" "no_log"
      print_output "$(indent "Install docker-compose via apt-get install docker-compose to use emba with docker")" "no_log"
      exit 1
    fi

    OPTIND=1
    ARGS=""
    while getopts a:A:cdDe:Ef:Fghik:l:m:sz OPT ; do
      case $OPT in
        D|f|i|l)
          ;;
        c)
          print_output "" "no_log"
          print_output "[-] Current docker version of emba does not support cwe-checker!" "no_log"
          ;;
        *)
          export ARGS="$ARGS -$OPT"
          ;;
      esac
    done

    print_output "" "no_log"
    print_output "[!] Emba initializes kali docker container.\\n" "no_log"

    FIRMWARE="$FIRMWARE_PATH" LOG="$LOG_DIR" docker-compose run --rm emba -c "./emba.sh -l /log/ -f /firmware -i $ARGS"
    D_RETURN=$?

    if [[ $D_RETURN -eq 0 ]] ; then
      if [[ $ONLY_DEP -eq 0 ]] ; then
        print_output "[*] Emba finished analysis in docker container.\\n" "no_log"
        print_output "[*] Firmware tested: $FIRMWARE_PATH" "no_log"
        print_output "[*] Log directory: $LOG_DIR" "no_log"
        exit
      fi
    else
      print_output "[-] Emba docker failed!" "no_log"
      exit 1
    fi
  fi

  if [[ $PRE_CHECK -eq 1 ]] ; then
    if [[ -f "$FIRMWARE_PATH" ]]; then

      echo
      print_output "[!] Extraction started on ""$(date)""\\n""$(indent "$NC""Firmware binary path: ""$FIRMWARE_PATH")" "no_log"

      # 'main' functions of imported modules
      # in the pre-check phase we execute all modules with P[Number]_Name.sh

      if [[ ${#SELECT_MODULES[@]} -eq 0 ]] ; then
        local MODULES
        mapfile -t MODULES < <(find "$MOD_DIR" -name "P*_*.sh" | sort -V 2> /dev/null)
        for MODULE_FILE in "${MODULES[@]}" ; do
          if ( file "$MODULE_FILE" | grep -q "shell script" ) && ! [[ "$MODULE_FILE" =~ \ |\' ]] ; then
            MODULE_BN=$(basename "$MODULE_FILE")
            MODULE_MAIN=${MODULE_BN%.*}
            $MODULE_MAIN
          fi
        done
      else
        for SELECT_NUM in "${SELECT_MODULES[@]}" ; do
          if [[ "$SELECT_NUM" =~ ^[p,P]{1}[0-9]+ ]]; then
            local MODULE
            MODULE=$(find "$MOD_DIR" -name "P""${SELECT_NUM:1}""_*.sh" | sort -V 2> /dev/null)
            if ( file "$MODULE" | grep -q "shell script" ) && ! [[ "$MODULE" =~ \ |\' ]] ; then
              MODULE_BN=$(basename "$MODULE")
              MODULE_MAIN=${MODULE_BN%.*}
              $MODULE_MAIN
            fi
          fi
        done

        echo
        print_output "[!] Extraction ended on ""$(date)"" and took about ""$(date -d@$SECONDS -u +%H:%M:%S)"" \\n" "no_log"
      fi
    fi
  fi

  if [[ $FIRMWARE -eq 1 ]] ; then
    if [[ -d "$FIRMWARE_PATH" ]]; then

      echo
      print_output "=================================================================\n" "no_log"

      if [[ $KERNEL -eq 0 ]] ; then
        architecture_check
        architecture_dep_check
      fi

      check_firmware

      prepare_binary_arr
      set_etc_paths
      echo

      print_output "[!] Test started on ""$(date)""\\n""$(indent "$NC""Firmware path: ""$FIRMWARE_PATH")" "no_log"
      write_grep_log "$(date)" "TIMESTAMP"

      # 'main' functions of imported modules

      if [[ ${#SELECT_MODULES[@]} -eq 0 ]] ; then
        local MODULES
        mapfile -t MODULES < <(find "$MOD_DIR" -name "S*_*.sh" | sort -V 2> /dev/null)
        for MODULE_FILE in "${MODULES[@]}" ; do
          if ( file "$MODULE_FILE" | grep -q "shell script" ) && ! [[ "$MODULE_FILE" =~ \ |\' ]] ; then
            MODULE_BN=$(basename "$MODULE_FILE")
            MODULE_MAIN=${MODULE_BN%.*}
            HTML_REPORT=0
            $MODULE_MAIN
            if [[ $HTML == 1 ]]; then
               generate_html_file "$LOG_FILE" "$HTML_REPORT"
            fi
            reset_module_count
          fi
        done
      else
        for SELECT_NUM in "${SELECT_MODULES[@]}" ; do
          if [[ "$SELECT_NUM" =~ ^[s,S]{1}[0-9]+ ]]; then
            local MODULE
            MODULE=$(find "$MOD_DIR" -name "S""${SELECT_NUM:1}""_*.sh" | sort -V 2> /dev/null)
            if ( file "$MODULE" | grep -q "shell script" ) && ! [[ "$MODULE" =~ \ |\' ]] ; then
              MODULE_BN=$(basename "$MODULE")
              MODULE_MAIN=${MODULE_BN%.*}
              HTML_REPORT=0
              $MODULE_MAIN
              if [[ $HTML == 1 ]]; then
                generate_html_file "$LOG_FILE" "$HTML_REPORT"
              fi
            fi
          fi
        done
      fi

      # Add your personal checks to X150_user_checks.sh (change starting 'X' in filename to 'S') or write a new module, add it to ./modules
      TESTING_DONE=1
    fi
  fi

  # 'main' functions of imported finishing modules
  local MODULES
  mapfile -t MODULES < <(find "$MOD_DIR" -name "F*_*.sh" | sort -V 2> /dev/null)
  for MODULE_FILE in "${MODULES[@]}" ; do
    if ( file "$MODULE_FILE" | grep -q "shell script" ) && ! [[ "$MODULE_FILE" =~ \ |\' ]] ; then
      MODULE_BN=$(basename "$MODULE_FILE")
      MODULE_MAIN=${MODULE_BN%.*}
      HTML_REPORT=1
      $MODULE_MAIN
      if [[ $HTML == 1 ]]; then
        generate_html_file "$LOG_FILE" "$HTML_REPORT"
      fi
      reset_module_count
    fi
  done

  if [[ "$TESTING_DONE" -eq 1 ]]; then
      echo
      print_output "[!] Test ended on ""$(date)"" and took about ""$(date -d@$SECONDS -u +%H:%M:%S)"" \\n"
      write_grep_log "$(date)" "TIMESTAMP"
      write_grep_log "$(date -d@$SECONDS -u +%H:%M:%S)" "DURATION"
  else
      print_output "[!] No extracted firmware found" "no_log"
      print_output "$(indent "Try using binwalk or something else to extract the Linux operating system")"
      exit 1
  fi
}

main "$@"<|MERGE_RESOLUTION|>--- conflicted
+++ resolved
@@ -245,14 +245,11 @@
 
     set_exclude
   fi
-<<<<<<< HEAD
   
   if [[ "$HTML" -eq 1 ]]; then
      mkdir "$HTML_PATH"
      echo 
   fi
-=======
->>>>>>> 99b6ee53
 
   dependency_check
 
