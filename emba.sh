--- conflicted
+++ resolved
@@ -105,11 +105,7 @@
   EMBACOMMAND="$(dirname "$0")""/emba.sh ""$*"
   export EMBACOMMAND
 
-<<<<<<< HEAD
-  while getopts a:A:cdDe:Ef:Fghik:l:m:N:sxX:Y:zZ: OPT ; do
-=======
-  while getopts a:A:cdDe:Ef:Fghik:l:m:N:sX:Y:WzZ: OPT ; do
->>>>>>> 52c0e941
+  while getopts a:A:cdDe:Ef:Fghik:l:m:N:sxX:Y:WzZ: OPT ; do
     case $OPT in
       a)
         export ARCH="$OPTARG"
@@ -167,13 +163,11 @@
       s)
         export SHORT_PATH=1
         ;;
-<<<<<<< HEAD
       x)
         export DEEP_EXTRACTOR=1
-=======
+        ;;
       W)
         export HTML=1
->>>>>>> 52c0e941
         ;;
       X)
         export FW_VERSION="$OPTARG"
@@ -290,13 +284,8 @@
     fi
 
     OPTIND=1
-<<<<<<< HEAD
     ARGS=""
-    while getopts a:A:cdDe:Ef:Fghik:l:m:sxz OPT ; do
-=======
-    ARGS="" 
-    while getopts a:A:cdDe:Ef:Fghik:l:m:N:sX:Y:WzZ: OPT ; do
->>>>>>> 52c0e941
+    while getopts a:A:cdDe:Ef:Fghik:l:m:N:sX:Y:WxzZ: OPT ; do
       case $OPT in
         D|f|i|l)
           ;;
