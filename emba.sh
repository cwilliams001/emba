--- conflicted
+++ resolved
@@ -401,13 +401,6 @@
       case $OPT in
         D|f|i|l)
           ;;
-<<<<<<< HEAD
-        c)
-          echo
-          print_output "[-] Current docker version of emba does not support cwe-checker!" "no_log"
-          ;;
-=======
->>>>>>> 80821a74
         *)
           export ARGS="$ARGS -$OPT"
           ;;
