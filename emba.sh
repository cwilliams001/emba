--- conflicted
+++ resolved
@@ -542,47 +542,7 @@
  
   run_modules "F" "0" "$HTML"
 
-<<<<<<< HEAD
-  if [[ $HTML -eq 1 ]]; then
-    print_output "[!] web 1 started on ""$(date)""\\n" "no_log"
-    module_start_log "Web reporter"
-    LOG_INDICATORS=( p s f )
-    for LOG_INDICATOR in "${LOG_INDICATORS[@]}"; do
-      mapfile -t LOG_FILES < <(find "$LOG_DIR" -maxdepth 1 -type f -name "$LOG_INDICATOR*.txt" | sort)
-      for LOG_FILE in "${LOG_FILES[@]}"; do
-        XREPORT=$(grep -c "[-]\ .*\ nothing\ reported" "$LOG_FILE")
-        if [[ "$XREPORT" -gt 0 ]]; then
-          #print_output "[*] generating log file with NO content $LOG_FILE" "no_log"
-          generate_html_file "$LOG_FILE" 0
-        else
-          #print_output "[+] generating log file with content $LOG_FILE" "no_log"
-          generate_html_file "$LOG_FILE" 1
-        fi
-      done
-    done
-    module_end_log "Web reporter" 1
-    print_output "[!] web 1 ended   on ""$(date)""\\n" "no_log" 
-  fi
-
-  
-  if [[ $HTML -eq 1 ]]; then
-    print_output "[!] web 2 started on ""$(date)""\\n" "no_log" 
-    prepare_report
-    module_start_log "Web reporter NEW"
-    LOG_INDICATORS=( p s f )
-    for LOG_INDICATOR in "${LOG_INDICATORS[@]}"; do
-      mapfile -t LOG_FILES < <(find "$LOG_DIR" -maxdepth 1 -type f -name "$LOG_INDICATOR*.txt" | sort)
-      for LOG_FILE in "${LOG_FILES[@]}"; do
-        generate_report_file "$LOG_FILE"
-        print_output "x ""$LOG_FILE"
-      done
-    done
-    module_end_log "Web reporter NEW" 1
-    print_output "[!] web 2 ended   on ""$(date)""\\n" "no_log" 
-  fi
-=======
   run_web_reporter_build_index
->>>>>>> 3dd7be4f
 
   if [[ "$TESTING_DONE" -eq 1 ]]; then
     if [[ -f "$HTML_PATH"/index.html ]]; then
