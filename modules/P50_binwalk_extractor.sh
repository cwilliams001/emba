--- conflicted
+++ resolved
@@ -61,10 +61,7 @@
 
   print_ln
   if [[ -d "${lOUTPUT_DIR_BINWALK}" ]]; then
-<<<<<<< HEAD
     remove_uprintable_paths "${lOUTPUT_DIR_BINWALK}"
-=======
->>>>>>> 5b5c6fbe
     mapfile -t lFILES_BINWALK_ARR < <(find "${lOUTPUT_DIR_BINWALK}" -type f ! -name "*.raw")
   fi
 
@@ -86,14 +83,8 @@
     print_output "[*] ${ORANGE}Binwalk${NC} results:"
     print_output "[*] Found ${ORANGE}${#lFILES_BINWALK_ARR[@]}${NC} files."
     print_output "[*] Additionally the Linux path counter is ${ORANGE}${lLINUX_PATH_COUNTER_BINWALK}${NC}."
-<<<<<<< HEAD
     print_ln
     tree -sh "${lOUTPUT_DIR_BINWALK}" | tee -a "${LOG_FILE}"
-=======
-    print_ln
-    tree -sh "${lOUTPUT_DIR_BINWALK}" | tee -a "${LOG_FILE}"
-    print_ln
->>>>>>> 5b5c6fbe
   fi
 
   detect_root_dir_helper "${lOUTPUT_DIR_BINWALK}"
@@ -112,8 +103,12 @@
   if ! [[ -d "${lFIRMWARE_PATH_CHECK}" ]]; then
     return
   fi
-<<<<<<< HEAD
-  LINUX_PATH_COUNTER_BINWALK="$(find "${lFIRMWARE_PATH_CHECK}" "${EXCL_FIND[@]}" -xdev -type d -iname bin -o -type f -iname busybox -o -type f -name shadow -o -type f -name passwd -o -type d -iname sbin -o -type d -iname etc 2> /dev/null | wc -l)"
+  if [[ -n "${lIDENTIFIER}" ]]; then
+    lLINUX_PATH_COUNTER_BINWALK="$(grep "${lIDENTIFIER}" "${P99_CSV_LOG}" | grep -c "/bin/\|/busybox;\|/shadow;\|/passwd;\|/sbin/\|/etc/" || true)"
+  else
+    lLINUX_PATH_COUNTER_BINWALK="$(grep -c "/bin/\|/busybox;\|/shadow;\|/passwd;\|/sbin/\|/etc/" "${P99_CSV_LOG}" || true)"
+  fi
+  echo "${lLINUX_PATH_COUNTER_BINWALK}"
 }
 
 remove_uprintable_paths() {
@@ -131,12 +126,4 @@
       mv "${lFW_FILE}" "${lFW_FILE//[![:print:]]/_}" || true
     done
   fi
-=======
-  if [[ -n "${lIDENTIFIER}" ]]; then
-    lLINUX_PATH_COUNTER_BINWALK="$(grep "${lIDENTIFIER}" "${P99_CSV_LOG}" | grep -c "/bin/\|/busybox;\|/shadow;\|/passwd;\|/sbin/\|/etc/" || true)"
-  else
-    lLINUX_PATH_COUNTER_BINWALK="$(grep -c "/bin/\|/busybox;\|/shadow;\|/passwd;\|/sbin/\|/etc/" "${P99_CSV_LOG}" || true)"
-  fi
-  echo "${lLINUX_PATH_COUNTER_BINWALK}"
->>>>>>> 5b5c6fbe
 }