#!/bin/bash

# emba - EMBEDDED LINUX ANALYZER
#
# Copyright 2020-2021 Siemens Energy AG
# Copyright 2020-2021 Siemens AG
#
# emba comes with ABSOLUTELY NO WARRANTY. This is free software, and you are
# welcome to redistribute it under the terms of the GNU General Public License.
# See LICENSE file for usage of this software.
#
# emba is licensed under GPLv3
#
# Author(s): Michael Messner, Pascal Eckmann

P05_firmware_bin_extractor() {
  module_log_init "${FUNCNAME[0]}"
  module_title "Binary firmware extractor"

  mkdir "$LOG_DIR"/extractor/ 2>/dev/null

  # we love binwalk ... this is our first chance for extracting everything
  binwalking

  LINUX_PATH_COUNTER="$(find "$OUTPUT_DIR_binwalk" "${EXCL_FIND[@]}" -type d -iname bin -o -type f -iname busybox -o -type d -iname sbin -o -type d -iname etc 2> /dev/null | wc -l)"

  # if we have not found a linux filesystem we try to extract the firmware again with FACT-extractor
<<<<<<< HEAD
  if [[ "$FACT_EXTRACTOR" -eq 1 && $LINUX_PATH_COUNTER -lt 2 ]]; then
=======
  # shellcheck disable=SC2153
  if [[ $FACT_EXTRACTOR -eq 1 && $LINUX_PATH_COUNTER -lt 2 ]]; then
>>>>>>> 281188df
    fact_extractor
  fi

  FILES_BINWALK=$(find "$OUTPUT_DIR_binwalk" -type f | wc -l )
  if [[ -n "$OUTPUT_DIR_fact" ]]; then
    FILES_FACT=$(find "$OUTPUT_DIR_fact" -type f | wc -l )
  fi

  print_output ""
  print_output "[*] Default binwalk extractor extracted $ORANGE$FILES_BINWALK$NC files."

  if [[ -n $FILES_FACT ]]; then
    print_output "[*] Default FACT-extractor extracted $ORANGE$FILES_FACT$NC files."
  fi

  # if we have not found a linux filesystem we try to do a binwalk -e -M on every file
  if [[ $DEEP_EXTRACTOR -eq 1 ]] ; then
    deep_extractor
  fi

  detect_root_dir_helper "$LOG_DIR"/extractor/

  if [[ $DEEP_EXTRACTOR -eq 1 ]] ; then
    deb_extractor
    ipk_extractor
  fi

  BINS=$(find "$LOG_DIR"/extractor/ "${EXCL_FIND[@]}" -type f -executable | wc -l )
  UNIQUE_BINS=$(find "$LOG_DIR"/extractor/ "${EXCL_FIND[@]}" -type f -executable -exec md5sum {} \; | sort -u -k1,1 | wc -l )
  if [[ "$BINS" -gt 0 || "$UNIQUE_BINS" -gt 0 ]]; then
    print_output ""
    print_output "[*] Found $ORANGE$UNIQUE_BINS$NC unique executables and $ORANGE$BINS$NC executables at all."
  fi

  module_end_log "${FUNCNAME[0]}"
}

wait_for_extractor() {
  OUTPUT_DIR="$LOG_DIR"/extractor/

  for PID in ${WAIT_PIDS[*]}; do
    running=1
    while [[ $running -eq 1 ]]; do
      echo "." | tr -d "\n"
      if ! pgrep -v grep | grep -q "$PID"; then
        running=0
      fi
      DISK_SPACE=$(du -hm "$OUTPUT_DIR"/ --max-depth=1 --exclude="proc"| awk '{ print $1 }' | sort -hr | head -1)
      if [[ "$DISK_SPACE" -gt "$MAX_EXT_SPACE" ]]; then
    	  print_output "[!] $(date) - Extractor needs too much disk space $DISK_SPACE" "main"
        print_output "[!] $(date) - Ending extraction process with PID $PID" "main"
        kill -9 "$PID" 2>/dev/null
        running=0
      fi
      sleep 1
    done
  done
}

ipk_extractor() {
  print_output ""
  print_output "[*] Identify ipk archives and extracting it to the root directories ..."
  mapfile -t IPK_DB < <(find "$LOG_DIR"/extractor/ -type f -name "*.ipk" &)
  WAIT_PIDS+=( "$!" )
  wait_for_extractor
  WAIT_PIDS=( )

  if [[ ${#IPK_DB[@]} -ne 0 ]] ; then
    print_output "[*] Found ${#IPK_DB[@]} IPK archives - extracting them to the root directories ..."
    mkdir "$LOG_DIR"/ipk_tmp
    for R_PATH in "${ROOT_PATH[@]}"; do
      for IPK in "${IPK_DB[@]}"; do
        IPK_NAME=$(basename "$IPK")
        print_output "[*] Extracting $ORANGE$IPK_NAME$NC package to the root directory $ORANGE$R_PATH$NC."
        tar zxpf "$IPK" --directory "$LOG_DIR"/ipk_tmp
        tar xzf "$LOG_DIR"/ipk_tmp/data.tar.gz --directory "$R_PATH"
        rm -r "$LOG_DIR"/ipk_tmp/*
      done
    done
  fi
}

deb_extractor() {
  print_output ""
  print_output "[*] Identify debian archives and extracting it to the root directories ..."
  mapfile -t DEB_DB < <(find "$LOG_DIR"/extractor/ -type f -name "*.deb" &)
  WAIT_PIDS+=( "$!" )
  wait_for_extractor
  WAIT_PIDS=( )

  if [[ ${#DEB_DB[@]} -ne 0 ]] ; then
    print_output "[*] Found ${#DEB_DB[@]} debian archives - extracting them to the root directories ..."
    for R_PATH in "${ROOT_PATH[@]}"; do
      for DEB in "${DEB_DB[@]}"; do
        DEB_NAME=$(basename "$DEB")
        print_output "[*] Extracting $ORANGE$DEB_NAME$NC package to the root directory $ORANGE$R_PATH$NC."
        dpkg-deb --extract "$DEB" "$R_PATH"
      done
    done
  fi
}

deep_extractor() {
  sub_module_title "Walking through all files and try to extract what ever possible"
  print_output "[*] Deep extraction with binwalk - 1st round"

  FILES_BEFORE_DEEP=$(find "$LOG_DIR"/extractor/ -type f | wc -l )
  find "$LOG_DIR"/extractor/ -type f ! -name "*.deb" ! -name "*.ipk" -exec binwalk -e -M {} \; &
  WAIT_PIDS+=( "$!" )
  wait_for_extractor
  WAIT_PIDS=( )

  print_output "[*] Deep extraction with binwalk - 2nd round"
  find "$LOG_DIR"/extractor/ -type f ! -name "*.deb" ! -name "*.ipk" -exec binwalk -e -M {} \; &
  WAIT_PIDS+=( "$!" )
  wait_for_extractor
  WAIT_PIDS=( )

  FILES_AFTER_DEEP=$(find "$LOG_DIR"/extractor/ -type f | wc -l )

  print_output "[*] Before deep extraction we had $ORANGE$FILES_BEFORE_DEEP$NC files, after deep extraction we have now $ORANGE$FILES_AFTER_DEEP$NC files extracted."
}

fact_extractor() {
  sub_module_title "Extracting binary firmware blob with FACT-extractor"

  export OUTPUT_DIR_fact
  OUTPUT_DIR_fact=$(basename "$FIRMWARE_PATH")
  OUTPUT_DIR_fact="$LOG_DIR"/extractor/"$OUTPUT_DIR_fact"_fact_emba

  print_output "[*] Extracting firmware to directory $OUTPUT_DIR_fact"

  mapfile -t FACT_EXTRACT < <(./external/extract.py -o "$OUTPUT_DIR_fact" "$FIRMWARE_PATH" 2>/dev/null &)
  WAIT_PIDS+=( "$!" )
  wait_for_extractor
  WAIT_PIDS=( )

  if [[ ${#FACT_EXTRACT[@]} -ne 0 ]] ; then
    for LINE in "${FACT_EXTRACT[@]}" ; do
      print_output "$LINE"
    done
  fi
}

binwalking() {
  sub_module_title "Analyze binary firmware blob with binwalk"

  print_output "[*] Basic analysis with binwalk"
  mapfile -t BINWALK_OUTPUT < <(binwalk "$FIRMWARE_PATH")
  if [[ ${#BINWALK_OUTPUT[@]} -ne 0 ]] ; then
    for LINE in "${BINWALK_OUTPUT[@]}" ; do
      print_output "$LINE"
    done
  fi

  echo
  print_output "[*] Entropy testing with binwalk ... "
  print_output "$(binwalk -E -F -J "$FIRMWARE_PATH")"
  mv "$(basename "$FIRMWARE_PATH".png)" "$LOG_DIR"/"$(basename "$FIRMWARE_PATH"_entropy.png)" 2> /dev/null
  # we have to think about this thing. I like it for testing only one firmware but it drives me crazy in massive testing
  #if command -v xdg-open > /dev/null; then
  #  xdg-open "$LOG_DIR"/"$(basename "$FIRMWARE_PATH"_entropy.png)" 2> /dev/null
  #fi

  export OUTPUT_DIR_binwalk
  OUTPUT_DIR_binwalk=$(basename "$FIRMWARE_PATH")
  OUTPUT_DIR_binwalk="$LOG_DIR"/extractor/"$OUTPUT_DIR_binwalk"_binwalk_emba

  echo
  print_output "[*] Extracting firmware to directory $OUTPUT_DIR_binwalk"
  mapfile -t BINWALK_EXTRACT < <(binwalk -e -M -C "$OUTPUT_DIR_binwalk" "$FIRMWARE_PATH" &)
  WAIT_PIDS+=( "$!" )
  wait_for_extractor
  WAIT_PIDS=( )

  if [[ ${#BINWALK_EXTRACT[@]} -ne 0 ]] ; then
    for LINE in "${BINWALK_EXTRACT[@]}" ; do
      print_output "$LINE"
    done
  fi
}<|MERGE_RESOLUTION|>--- conflicted
+++ resolved
@@ -25,12 +25,8 @@
   LINUX_PATH_COUNTER="$(find "$OUTPUT_DIR_binwalk" "${EXCL_FIND[@]}" -type d -iname bin -o -type f -iname busybox -o -type d -iname sbin -o -type d -iname etc 2> /dev/null | wc -l)"
 
   # if we have not found a linux filesystem we try to extract the firmware again with FACT-extractor
-<<<<<<< HEAD
-  if [[ "$FACT_EXTRACTOR" -eq 1 && $LINUX_PATH_COUNTER -lt 2 ]]; then
-=======
   # shellcheck disable=SC2153
   if [[ $FACT_EXTRACTOR -eq 1 && $LINUX_PATH_COUNTER -lt 2 ]]; then
->>>>>>> 281188df
     fact_extractor
   fi
 
