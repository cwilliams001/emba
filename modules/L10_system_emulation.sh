--- conflicted
+++ resolved
@@ -1591,16 +1591,10 @@
     # if there were missing files found -> we try to fix this now
     if [[ -v MISSING_FILES[@] ]]; then
       for FILE_PATH_MISSING in "${MISSING_FILES[@]}"; do
-<<<<<<< HEAD
-        print_output "[!] MISSING_FILE: ${FILE_PATH_MISSING}"
-        [[ "${FILE_PATH_MISSING}" == *"/proc/"* ]] && continue
-        [[ "${FILE_PATH_MISSING}" == *"/sys/"* ]] && continue
-=======
         [[ "${FILE_PATH_MISSING}" == *"firmadyne"* ]] && continue
         [[ "${FILE_PATH_MISSING}" == *"/proc/"* ]] && continue
         [[ "${FILE_PATH_MISSING}" == *"/sys/"* ]] && continue
         print_output "[!] MISSING_FILE: ${FILE_PATH_MISSING}"
->>>>>>> c539ed2c
 
         FILENAME_MISSING=$(basename "${FILE_PATH_MISSING}")
         print_output "[*] Found missing area ${ORANGE}${FILENAME_MISSING}${NC} in filesystem ... trying to fix this now"
