#!/bin/bash

# emba - EMBEDDED LINUX ANALYZER
#
# Copyright 2020 Siemens Energy AG
#
# emba comes with ABSOLUTELY NO WARRANTY. This is free software, and you are
# welcome to redistribute it under the terms of the GNU General Public License.
# See LICENSE file for usage of this software.
#
# emba is licensed under GPLv3
#
# Author(s): Michael Messner, Pascal Eckmann

<<<<<<< HEAD
P07_firmware_bin_base_analyzer() {
=======
P07_firmware_bin_base_analyser() {
>>>>>>> b34247d7
  module_log_init "${FUNCNAME[0]}"
  module_title "Binary firmware OS detection"

  os_identification
}

os_identification() {

  # We can improve this search stuff a lot in the future:
  COUNTER_Linux="$(find "$OUTPUT_DIR" -type f -exec strings {} \; | grep -c Linux 2> /dev/null)"
  COUNTER_Linux_FW="$(strings "$FIRMWARE_PATH" | grep -c Linux 2> /dev/null)"
  COUNTER_Linux=$((COUNTER_Linux+COUNTER_Linux_FW))

  COUNTER_VxWorks="$(find "$OUTPUT_DIR" -type f -exec strings {} \; | grep -c VxWorks 2> /dev/null)"
  COUNTER_VxWorks_FW="$(strings "$FIRMWARE_PATH" | grep -c VxWorks 2> /dev/null)"
  COUNTER_VxWorks=$((COUNTER_VxWorks+COUNTER_VxWorks_FW))

  COUNTER_FreeRTOS="$(find "$OUTPUT_DIR" -type f -exec strings {} \; | grep -c FreeRTOS 2> /dev/null)"
  COUNTER_FreeRTOS_FW="$(strings "$FIRMWARE_PATH" | grep -c FreeRTOS 2> /dev/null)"
  COUNTER_FreeRTOS=$((COUNTER_FreeRTOS+COUNTER_FreeRTOS_FW))

  COUNTER_eCos="$(find "$OUTPUT_DIR" -type f -exec strings {} \; | grep -c eCos 2> /dev/null)"
  COUNTER_eCos_FW="$(strings "$FIRMWARE_PATH" | grep -c eCos 2> /dev/null)"
  COUNTER_eCos=$((COUNTER_eCos+COUNTER_eCos_FW))

  if [[ $((COUNTER_VxWorks+COUNTER_FreeRTOS+COUNTER_eCos)) -gt 0 ]] ; then
    print_output "$(indent "$(orange "Operating system detection:")")" "no_log"
    if [[ $COUNTER_VxWorks -gt 0 ]] ; then print_output "$(indent "$(orange "VxWorks          ""$COUNTER_VxWorks")")" "no_log" ; fi
    if [[ $COUNTER_FreeRTOS -gt 0 ]] ; then print_output "$(indent "$(orange "FreeRTOS          ""$COUNTER_FreeRTOS")")" "no_log" ; fi
    if [[ $COUNTER_eCos -gt 0 ]] ; then print_output "$(indent "$(orange "eCos          ""$COUNTER_eCos")")" "no_log" ; fi
    if [[ $COUNTER_Linux -gt 0 ]] ; then print_output "$(indent "$(orange "Linux            ""$COUNTER_Linux")")" "no_log"; fi
  fi

  echo
  print_output "[*] Trying to identify a Linux root path in $OUTPUT_DIR"
  # just to check if there is somewhere a linux filesystem in the extracted stuff
  # emba is able to handle the rest
  LINUX_PATH_COUNTER="$(find "$OUTPUT_DIR" "${EXCL_FIND[@]}" -type d -iname bin -o -type d -iname busybox -o -type d -iname sbin -o -type d -iname etc 2> /dev/null | wc -l)"
  if [[ $LINUX_PATH_COUNTER -gt 0 ]] ; then
    print_output "[+] Found possible Linux system in $OUTPUT_DIR"
    export FIRMWARE=1
    export FIRMWARE_PATH="$OUTPUT_DIR"
  fi
}<|MERGE_RESOLUTION|>--- conflicted
+++ resolved
@@ -12,11 +12,8 @@
 #
 # Author(s): Michael Messner, Pascal Eckmann
 
-<<<<<<< HEAD
 P07_firmware_bin_base_analyzer() {
-=======
-P07_firmware_bin_base_analyser() {
->>>>>>> b34247d7
+
   module_log_init "${FUNCNAME[0]}"
   module_title "Binary firmware OS detection"
 
