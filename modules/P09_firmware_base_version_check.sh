#!/bin/bash

# emba - EMBEDDED LINUX ANALYZER
#
# Copyright 2020-2021 Siemens Energy AG
# Copyright 2020-2021 Siemens AG
#
# emba comes with ABSOLUTELY NO WARRANTY. This is free software, and you are
# welcome to redistribute it under the terms of the GNU General Public License.
# See LICENSE file for usage of this software.
#
# emba is licensed under GPLv3
#
# Author(s): Michael Messner, Pascal Eckmann

P09_firmware_base_version_check() {

  module_log_init "${FUNCNAME[0]}"
  module_title "Binary firmware versions detection"

  declare -a VERSIONS_DETECTED

  print_output "[*] Initial version detection running " | tr -d "\n"
  while read -r VERSION_LINE; do
    echo "." | tr -d "\n"

    STRICT="$(echo "$VERSION_LINE" | cut -d: -f2)"

    # as we do not have a typical linux executable we can't use strict version details
    if [[ $STRICT == "binary" ]]; then
      #print_output "[*] $VERSION_LINE"
      VERSION_IDENTIFIER="$(echo "$VERSION_LINE" | cut -d: -f3- | sed s/^\"// | sed s/\"$//)"
      echo "." | tr -d "\n"

      # currently we only have binwalk files but sometimes we can find kernel version information or something else in it
      VERSION_FINDER=$(find "$LOG_DIR"/*.txt -type f -exec grep -o -a -e "$VERSION_IDENTIFIER" {} \; 2> /dev/null | head -1 2> /dev/null)
      VERSIONS_DETECTED+=("$VERSION_FINDER")
      echo "." | tr -d "\n"

      VERSION_FINDER=$(find "$FIRMWARE_PATH" -type f -print0 2> /dev/null | xargs -0 strings | grep -o -a -e "$VERSION_IDENTIFIER" | head -1 2> /dev/null)
      VERSIONS_DETECTED+=("$VERSION_FINDER")
      echo "." | tr -d "\n"

      # if we are using docker the module s09 will do the check within the dockered environment
      if [[ $DOCKER -ne 1 ]] ; then
        VERSION_FINDER=$(find "$OUTPUT_DIR" -type f -print0 2> /dev/null | xargs -0 strings | grep -o -a -e "$VERSION_IDENTIFIER" | head -1 2> /dev/null)
        VERSIONS_DETECTED+=("$VERSION_FINDER")
        echo "." | tr -d "\n"
      fi

<<<<<<< HEAD
      # if we are using docker the module s09 will do the check within the dockered environment
      if [[ $DOCKER -ne 1 ]] ; then
        VERSION_FINDER=$(find "$OUTPUT_DIR" -type f -print0 2> /dev/null | xargs -0 strings | grep -o -a -e "$VERSION_IDENTIFIER" | head -1 2> /dev/null)
        VERSIONS_DETECTED+=("$VERSION_FINDER")
        print_output "." | tr -d "\n"
      fi

=======
>>>>>>> 1dd4c800
    fi

  done  < "$CONFIG_DIR"/bin_version_strings.cfg
  echo "." | tr -d "\n"

  echo
  for VERSION_LINE in "${VERSIONS_DETECTED[@]}"; do
    if [[ -n $VERSION_LINE ]]; then
      if [ "$VERSION_LINE" != "$VERS_LINE_OLD" ]; then
        VERS_LINE_OLD="$VERSION_LINE"

        # we do not deal with output formatting the usual way -> it destroys our current aggregator
        # we have to deal with it in the future
        FORMAT_LOG_BAK="$FORMAT_LOG"
        FORMAT_LOG=0
        print_output "[+] Version information found ${RED}""$VERSION_LINE""${NC}${GREEN} in firmware blob."
        FORMAT_LOG="$FORMAT_LOG_BAK"
      fi
    fi
  done
  export TESTING_DONE=1
}<|MERGE_RESOLUTION|>--- conflicted
+++ resolved
@@ -48,16 +48,6 @@
         echo "." | tr -d "\n"
       fi
 
-<<<<<<< HEAD
-      # if we are using docker the module s09 will do the check within the dockered environment
-      if [[ $DOCKER -ne 1 ]] ; then
-        VERSION_FINDER=$(find "$OUTPUT_DIR" -type f -print0 2> /dev/null | xargs -0 strings | grep -o -a -e "$VERSION_IDENTIFIER" | head -1 2> /dev/null)
-        VERSIONS_DETECTED+=("$VERSION_FINDER")
-        print_output "." | tr -d "\n"
-      fi
-
-=======
->>>>>>> 1dd4c800
     fi
 
   done  < "$CONFIG_DIR"/bin_version_strings.cfg
