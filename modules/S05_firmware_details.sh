#!/bin/bash

# emba - EMBEDDED LINUX ANALYZER
#
# Copyright 2020 Siemens AG
#
# emba comes with ABSOLUTELY NO WARRANTY. This is free software, and you are
# welcome to redistribute it under the terms of the GNU General Public License.
# See LICENSE file for usage of this software.
#
# emba is licensed under GPLv3
#
# Author(s): Michael Messner, Pascal Eckmann

# Description:  Check for information (release/version) about firmware and dump directory tree into log
#               Access:
#                 firmware root path via $FIRMWARE_PATH
#                 binary array via ${BINARIES[@]}


S05_firmware_details()
{
<<<<<<< HEAD
  module_log_init "S05_firmware_testing_details"
=======
  module_log_init "${FUNCNAME[0]}"
>>>>>>> b34247d7
  module_title "Firmware and testing details"

  print_output "[*] ""$(find "$FIRMWARE_PATH" "${EXCL_FIND[@]}" -type f | wc -l )"" files and ""$(find "$FIRMWARE_PATH" "${EXCL_FIND[@]}" -type d | wc -l)"" directories detected."

  LOG_FILE="$( get_log_file )"

  # excluded paths will be also printed
  if command -v tree > /dev/null 2>&1 ; then
    if [[ $FORMAT_LOG -eq 1 ]] ; then
      tree -p -s -a -C "$FIRMWARE_PATH" >> "$LOG_FILE" > /dev/null
    else
      tree -p -s -a -n "$FIRMWARE_PATH" >> "$LOG_FILE" > /dev/null
    fi
  else
    if [[ $FORMAT_LOG -eq 1 ]] ; then
      ls -laR "$FIRMWARE_PATH" >> "$LOG_FILE" > /dev/null
    else
      ls -laR --color=never "$FIRMWARE_PATH" >> "$LOG_FILE" > /dev/null
    fi
  fi
  release_info
}

# Test source: http://linuxmafia.com/faq/Admin/release-files.html
release_info()
{
  sub_module_title "Release/Version information"

  local RELEASE_STUFF
  RELEASE_STUFF="$(config_find "$CONFIG_DIR""/release_files.cfg" "/etc")"

  if [[ "$RELEASE_STUFF" == "C_N_F" ]] ; then print_output "[!] Config not found"
  elif [[ -n "$RELEASE_STUFF" ]] ; then
    print_output "[+] Specific release/version information of target:"
    for R_INFO in $RELEASE_STUFF ; do
      if [[ -f "$R_INFO" ]] ; then
        print_output "\\n""$( print_path "$R_INFO")"
        RELEASE="$( cat "$R_INFO" )"
        if [[ "$RELEASE" ]] ; then
          print_output ""
          print_output "$(indent "$(magenta "$RELEASE")")"
        fi
      else
        print_output "\\n""$(magenta "Directory:")"" ""$( print_path "$R_INFO")""\\n"
      fi
    done
  else
    print_output "[-] No release/version information of target found"
  fi

}<|MERGE_RESOLUTION|>--- conflicted
+++ resolved
@@ -20,11 +20,7 @@
 
 S05_firmware_details()
 {
-<<<<<<< HEAD
-  module_log_init "S05_firmware_testing_details"
-=======
   module_log_init "${FUNCNAME[0]}"
->>>>>>> b34247d7
   module_title "Firmware and testing details"
 
   print_output "[*] ""$(find "$FIRMWARE_PATH" "${EXCL_FIND[@]}" -type f | wc -l )"" files and ""$(find "$FIRMWARE_PATH" "${EXCL_FIND[@]}" -type d | wc -l)"" directories detected."
