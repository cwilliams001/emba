#!/bin/bash -p

# EMBA - EMBEDDED LINUX ANALYZER
#
# Copyright 2020-2024 Siemens Energy AG
# Copyright 2020-2023 Siemens AG
#
# EMBA comes with ABSOLUTELY NO WARRANTY. This is free software, and you are
# welcome to redistribute it under the terms of the GNU General Public License.
# See LICENSE file for usage of this software.
#
# EMBA is licensed under GPLv3
#
# Author(s): Michael Messner, Pascal Eckmann

# Description:  Iterates through a list with regex identifiers of version details
#               (e.g. busybox:binary:"BusyBox\ v[0-9]\.[0-9][0-9]\.[0-9]\ .*\ multi-call\ binary" ) of all executables and
#               checks if these fit on a binary in the firmware.
#               The version configuration file is stored in config/bin_version_strings.cfg

# Threading priority - if set to 1, these modules will be executed first
export THREAD_PRIO=1

S09_firmware_base_version_check() {

  # this module check for version details statically.
  # this module is designed for *x based systems

  module_log_init "${FUNCNAME[0]}"
  module_title "Static binary firmware versions detection"
  pre_module_reporter "${FUNCNAME[0]}"

  local EXTRACTOR_LOG="${LOG_DIR}"/p55_unblob_extractor/unblob_firmware.log

  print_output "[*] Static version detection running ..." "no_log" | tr -d "\n"
  write_csv_log "binary/file" "version_rule" "version_detected" "csv_rule" "license" "static/emulation"

  export TYPE="static"
  export VERSION_IDENTIFIER=""
  export WAIT_PIDS_S09=()
  local VERSIONS_DETECTED=""

  print_output "[*] Generate strings overview for further analysis ..." "no_log"
  local BIN=""
  # if we have a linux we only need to check our BINARIES array
  if [[ ${RTOS} -eq 0 ]]; then
    local FILE_ARR=( "${BINARIES[@]}" )
  fi
  mkdir "${LOG_PATH_MODULE}"/strings_bins/
  if ! [[ -d "${LOG_PATH_MODULE}"/strings_bins ]]; then
    mkdir "${LOG_PATH_MODULE}"/strings_bins || true
  fi
  for BIN in "${FILE_ARR[@]}"; do
    generate_strings "${BIN}" &
    local TMP_PID="$!"
    store_kill_pids "${TMP_PID}"
    WAIT_PIDS_S09_1+=( "${TMP_PID}" )
    max_pids_protection "${MAX_MOD_THREADS}" "${WAIT_PIDS_S09_1[@]}"
  done

  while read -r VERSION_LINE; do
    if safe_echo "${VERSION_LINE}" | grep -v -q "^[^#*/;]"; then
      continue
    fi
    if safe_echo "${VERSION_LINE}" | grep -q ";no_static;"; then
      continue
    fi
    if safe_echo "${VERSION_LINE}" | grep -q ";live;"; then
      continue
    fi

    print_dot

    local STRICT=""
    export LIC=""
    export BIN_NAME=""
    local BIN_PATH=""
    export CSV_REGEX=""

    STRICT="$(safe_echo "${VERSION_LINE}" | cut -d\; -f2)"
    LIC="$(safe_echo "${VERSION_LINE}" | cut -d\; -f3)"
    BIN_NAME="$(safe_echo "${VERSION_LINE}" | cut -d\; -f1)"
    CSV_REGEX="$(echo "${VERSION_LINE}" | cut -d\; -f5)"

    if [[ -f "${CSV_DIR}"/s09_firmware_base_version_check.csv ]]; then
      # this should prevent double checking - if a version identifier was already successful we do not need to
      # test the other identifiers. In threaded mode this usually does not decrease testing speed.
      if [[ "$(tail -n +2 "${CSV_DIR}"/s09_firmware_base_version_check.csv | cut -d\; -f2 | grep -c "^${BIN_NAME}$")" -gt 0 ]]; then
        print_output "[*] Already identified component for identifier ${BIN_NAME} - ${CSV_REGEX} ... skipping further tests" "no_log"
        continue
      fi
    fi

    VERSION_IDENTIFIER="$(safe_echo "${VERSION_LINE}" | cut -d\; -f4)"
    if [[ "${VERSION_IDENTIFIER: 0:1}" == '"' ]]; then
      VERSION_IDENTIFIER="${VERSION_IDENTIFIER/\"}"
      VERSION_IDENTIFIER="${VERSION_IDENTIFIER%\"}"
    fi

    if [[ "${STRICT}" == *"strict"* ]]; then
      local STRICT_BINS=()
      local BIN=""

      # strict mode
      #   use the defined regex only on a binary called BIN_NAME (field 1)
      #   Warning: strict mode is deprecated and will be removed in the future.

      [[ "${RTOS}" -eq 1 ]] && continue

      mapfile -t STRICT_BINS < <(find "${OUTPUT_DIR}" -xdev -executable -type f -name "${BIN_NAME}" -exec md5sum {} \; 2>/dev/null | sort -u -k1,1 | cut -d\  -f3)
      # before moving on we need to ensure our strings files are generated:
      [[ "${THREADED}" -eq 1 ]] && wait_for_pid "${WAIT_PIDS_S09_1[@]}"
      for BIN in "${STRICT_BINS[@]}"; do
        # as the STRICT_BINS array could also include executable scripts we have to check for ELF files now:
        if file "${BIN}" | grep -q ELF ; then
          MD5_SUM="$(md5sum "${BIN}" | awk '{print $1}')"
          BIN_NAME_REAL="$(basename "${BIN}")"
          STRINGS_OUTPUT="${LOG_PATH_MODULE}"/strings_bins/strings_"${MD5_SUM}"_"${BIN_NAME_REAL}".txt
          VERSION_FINDER=$(grep -a -E "${VERSION_IDENTIFIER}" "${STRINGS_OUTPUT}" | sort -u || true)
          if [[ -n ${VERSION_FINDER} ]]; then
            print_ln "no_log"
            print_output "[+] Version information found ${RED}${BIN_NAME} ${VERSION_FINDER}${NC}${GREEN} in binary ${ORANGE}$(print_path "${BIN}")${GREEN} (license: ${ORANGE}${LIC}${GREEN}) (${ORANGE}static - strict - deprecated${GREEN})."
            get_csv_rule "${VERSION_FINDER}" "${CSV_REGEX}"
            write_csv_log "${BIN}" "${BIN_NAME}" "${VERSION_FINDER}" "${CSV_RULE}" "${LIC}" "${TYPE}"
            continue
          fi
        fi
      done
      print_dot

    elif [[ "${STRICT}" == "zgrep" ]]; then
      local SPECIAL_FINDS=()
      local SFILE=""

      # zgrep mode:
      #   search for files with identifier in field 1
      #   use regex (VERSION_IDENTIFIER) via zgrep on these files
      #   use csv-regex to get the csv-search string for csv lookup

      mapfile -t SPECIAL_FINDS < <(find "${FIRMWARE_PATH}" -xdev -type f -name "${BIN_NAME}" -exec zgrep -H "${VERSION_IDENTIFIER}" {} \; || true)
      for SFILE in "${SPECIAL_FINDS[@]}"; do
        BIN_PATH=$(safe_echo "${SFILE}" | cut -d ":" -f1)
        BIN_NAME="$(basename "$(safe_echo "${SFILE}" | cut -d ":" -f1)")"
        # CSV_REGEX=$(echo "${VERSION_LINE}" | cut -d\; -f5 | sed s/^\"// | sed s/\"$//)
        CSV_REGEX="$(echo "${VERSION_LINE}" | cut -d\; -f5)"
        CSV_REGEX="${CSV_REGEX/\"}"
        CSV_REGEX="${CSV_REGEX%\"}"
        VERSION_FINDER=$(safe_echo "${SFILE}" | cut -d ":" -f2-3 | tr -dc '[:print:]')
        get_csv_rule "${VERSION_FINDER}" "${CSV_REGEX}"
        print_output "[+] Version information found ${RED}""${VERSION_FINDER}""${NC}${GREEN} in binary ${ORANGE}$(print_path "${BIN_PATH}")${GREEN} (license: ${ORANGE}${LIC}${GREEN}) (${ORANGE}static - zgrep${GREEN})."
        write_csv_log "${BIN_PATH}" "${BIN_NAME}" "${VERSION_FINDER}" "${CSV_RULE}" "${LIC}" "${TYPE}"
      done
      print_dot

    else

      # This is default mode!

      if [[ -f "${EXTRACTOR_LOG}" ]]; then
        # check unblob files sometimes we can find kernel version information or something else in it
        VERSION_FINDER=$(grep -o -a -E "${VERSION_IDENTIFIER}" "${EXTRACTOR_LOG}" 2>/dev/null | head -1 2>/dev/null || true)
        if [[ -n ${VERSION_FINDER} ]]; then
          print_ln "no_log"
          print_output "[+] Version information found ${RED}""${VERSION_FINDER}""${NC}${GREEN} in unblob logs (license: ${ORANGE}${LIC}${GREEN}) (${ORANGE}static${GREEN})."
          get_csv_rule "${VERSION_FINDER}" "${CSV_REGEX}"
          write_csv_log "unblob logs" "${BIN_NAME}" "${VERSION_FINDER}" "${CSV_RULE}" "${LIC}" "${TYPE}"
          print_dot
        fi
      fi

      print_dot

      if [[ ${FIRMWARE} -eq 0 || -f ${FIRMWARE_PATH} ]]; then
        VERSION_FINDER=$(find "${FIRMWARE_PATH}" -xdev -type f -print0 2>/dev/null | xargs -0 strings | grep -o -a -E "${VERSION_IDENTIFIER}" | head -1 2>/dev/null || true)

        if [[ -n ${VERSION_FINDER} ]]; then
          print_ln "no_log"
          print_output "[+] Version information found ${RED}""${VERSION_FINDER}""${NC}${GREEN} in original firmware file (license: ${ORANGE}${LIC}${GREEN}) (${ORANGE}static${GREEN})."
          get_csv_rule "${VERSION_FINDER}" "${CSV_REGEX}"
          write_csv_log "firmware" "${BIN_NAME}" "${VERSION_FINDER}" "${CSV_RULE}" "${LIC}" "${TYPE}"
        fi
        print_dot
      fi

      if [[ ${RTOS} -eq 1 ]]; then
        # in RTOS mode we also test the original firmware file
        VERSION_FINDER=$(find "${FIRMWARE_PATH_BAK}" -xdev -type f -print0 2>/dev/null | xargs -0 strings | grep -o -a -E "${VERSION_IDENTIFIER}" | head -1 2>/dev/null || true)
        if [[ -n ${VERSION_FINDER} ]]; then
          print_ln "no_log"
          print_output "[+] Version information found ${RED}""${VERSION_FINDER}""${NC}${GREEN} in original firmware file (license: ${ORANGE}${LIC}${GREEN}) (${ORANGE}static${GREEN})."
          get_csv_rule "${VERSION_FINDER}" "${CSV_REGEX}"
          write_csv_log "firmware" "${BIN_NAME}" "${VERSION_FINDER}" "${CSV_RULE}" "${LIC}" "${TYPE}"
        fi
      fi

      [[ "${THREADED}" -eq 1 ]] && wait_for_pid "${WAIT_PIDS_S09_1[@]}"
      if [[ "${THREADED}" -eq 1 ]]; then
        # this will burn the CPU but in most cases the time of testing is cut into half
        # TODO: change to local vars via parameters - this is ugly as hell!
        bin_string_checker &
        local TMP_PID="$!"
        store_kill_pids "${TMP_PID}"
        WAIT_PIDS_S09+=( "${TMP_PID}" )
      else
        bin_string_checker
      fi

      print_dot

    fi

    if [[ "${THREADED}" -eq 1 ]]; then
      if [[ "${#WAIT_PIDS_S09[@]}" -gt "${MAX_MOD_THREADS}" ]]; then
        recover_wait_pids "${WAIT_PIDS_S09[@]}"
        if [[ "${#WAIT_PIDS_S09[@]}" -gt "${MAX_MOD_THREADS}" ]]; then
          max_pids_protection "${MAX_MOD_THREADS}" "${WAIT_PIDS_S09[@]}"
        fi
      fi
    fi

  done  < "${CONFIG_DIR}"/bin_version_strings.cfg

  print_dot

  [[ "${THREADED}" -eq 1 ]] && wait_for_pid "${WAIT_PIDS_S09[@]}"

  VERSIONS_DETECTED=$(grep -c "Version information found" "${LOG_FILE}" || true)

  module_end_log "${FUNCNAME[0]}" "${VERSIONS_DETECTED}"
}

generate_strings() {
  local BIN="${1:-}"
  local BIN_FILE=""
  local MD5_SUM=""
  local BIN_NAME_REAL=""
  local STRINGS_OUTPUT=""

  # if we do not talk about a RTOS it is a Linux and we test ELF files
  if [[ ${RTOS} -eq 0 ]]; then
    BIN_FILE=$(file "${BIN}" || true)
    if ! [[ "${BIN_FILE}" == *uImage* || "${BIN_FILE}" == *Kernel\ Image* || "${BIN_FILE}" == *ELF* ]] ; then
      return
    fi
  fi

  MD5_SUM="$(md5sum "${BIN}" | awk '{print $1}')"
  BIN_NAME_REAL="$(basename "${BIN}")"
  STRINGS_OUTPUT="${LOG_PATH_MODULE}"/strings_bins/strings_"${MD5_SUM}"_"${BIN_NAME_REAL}".txt
  if ! [[ -f "${STRINGS_OUTPUT}" ]]; then
    strings "${BIN}" > "${STRINGS_OUTPUT}" || true
  fi
}

bin_string_checker() {
  local VERSION_IDENTIFIERS_ARR=()
  VERSION_IDENTIFIER="${VERSION_IDENTIFIER%\'}"
  VERSION_IDENTIFIER="${VERSION_IDENTIFIER/\'}"
<<<<<<< HEAD

  # load VERSION_IDENTIFIER string into array for multi_grep handling
=======
  local VERSION_IDENTIFIERS_ARR=()

>>>>>>> d53fef34
  # nosemgrep
  local IFS='&&'
  IFS='&&' read -r -a VERSION_IDENTIFIERS_ARR <<< "${VERSION_IDENTIFIER}"

<<<<<<< HEAD
  local BIN_FILE=""
  local BIN=""

  if [[ ${RTOS} -eq 0 ]]; then
    local FILE_ARR=( "${BINARIES[@]}" )
  fi

=======
  local BIN=""

>>>>>>> d53fef34
  for BIN in "${FILE_ARR[@]}"; do
    MD5_SUM="$(md5sum "${BIN}" | awk '{print $1}')"
    BIN_NAME_REAL="$(basename "${BIN}")"
    STRINGS_OUTPUT="${LOG_PATH_MODULE}"/strings_bins/strings_"${MD5_SUM}"_"${BIN_NAME_REAL}".txt

    # print_output "[*] Testing $BIN" "no_log"
    for (( j=0; j<${#VERSION_IDENTIFIERS_ARR[@]}; j++ )); do
      local VERSION_IDENTIFIER="${VERSION_IDENTIFIERS_ARR["${j}"]}"
      local VERSION_FINDER=""
      local BIN_FILE=""
      [[ -z "${VERSION_IDENTIFIER}" ]] && continue
      # this is a workaround to handle the new multi_grep
      if [[ "${VERSION_IDENTIFIER: 0:1}" == '"' ]]; then
        VERSION_IDENTIFIER="${VERSION_IDENTIFIER/\"}"
        VERSION_IDENTIFIER="${VERSION_IDENTIFIER%\"}"
      fi
      if [[ ${RTOS} -eq 0 ]]; then
        BIN_FILE=$(file "${BIN}" || true)
        # as the FILE_ARR array also includes non binary stuff we have to check for relevant files now:
        if ! [[ "${BIN_FILE}" == *uImage* || "${BIN_FILE}" == *Kernel\ Image* || "${BIN_FILE}" == *ELF* ]] ; then
          continue 2
        fi

        if [[ "${BIN_FILE}" == *ELF* ]] ; then
          # print_output "[*] Testing $BIN with version identifier ${VERSION_IDENTIFIER}" "no_log"
          VERSION_FINDER=$(grep -o -a -E "${VERSION_IDENTIFIER}" "${STRINGS_OUTPUT}" | sort -u | head -1 || true)

          if [[ -n ${VERSION_FINDER} ]]; then
            if [[ "${#VERSION_IDENTIFIERS_ARR[@]}" -gt 1 ]] && [[ "$((j+1))" -lt "${#VERSION_IDENTIFIERS_ARR[@]}" ]]; then
              # we found the first identifier and now we need to check the other identifiers also
              print_output "[+] Found sub identifier ${ORANGE}${VERSION_IDENTIFIER}${GREEN} in binary ${ORANGE}${BIN}${GREEN}" "no_log"
              continue
            fi
            print_ln "no_log"
            print_output "[+] Version information found ${RED}${VERSION_FINDER}${NC}${GREEN} in binary ${ORANGE}$(print_path "${BIN}")${GREEN} (license: ${ORANGE}${LIC}${GREEN}) (${ORANGE}static${GREEN})."
            get_csv_rule "${VERSION_FINDER}" "${CSV_REGEX}"
            write_csv_log "${BIN}" "${BIN_NAME}" "${VERSION_FINDER}" "${CSV_RULE}" "${LIC}" "${TYPE}"
            # we test the next binary
            continue 2
          fi
        elif [[ "${BIN_FILE}" == *uImage* || "${BIN_FILE}" == *Kernel\ Image* ]] ; then
          VERSION_FINDER=$(grep -o -a -E "${VERSION_IDENTIFIER}" "${STRINGS_OUTPUT}" | sort -u | head -1 || true)

          if [[ -n ${VERSION_FINDER} ]]; then
            print_ln "no_log"
            print_output "[+] Version information found ${RED}${VERSION_FINDER}${NC}${GREEN} in kernel image ${ORANGE}$(print_path "${BIN}")${GREEN} (license: ${ORANGE}${LIC}${GREEN}) (${ORANGE}static${GREEN})."
            get_csv_rule "${VERSION_FINDER}" "${CSV_REGEX}"
            write_csv_log "${BIN}" "${BIN_NAME}" "${VERSION_FINDER}" "${CSV_RULE}" "${LIC}" "${TYPE}"
            continue 2
          fi
        fi
      else
        # this is RTOS mode
        # echo "Testing $BIN - $VERSION_IDENTIFIER"
        VERSION_FINDER=$(grep -o -a -E "${VERSION_IDENTIFIER}" "${STRINGS_OUTPUT}" | sort -u | head -1 || true)

        if [[ -n ${VERSION_FINDER} ]]; then
          print_ln "no_log"
          print_output "[+] Version information found ${RED}${VERSION_FINDER}${NC}${GREEN} in binary ${ORANGE}$(print_path "${BIN}")${GREEN} (license: ${ORANGE}${LIC}${GREEN}) (${ORANGE}static${GREEN})."
          get_csv_rule "${VERSION_FINDER}" "${CSV_REGEX}"
          write_csv_log "${BIN}" "${BIN_NAME}" "${VERSION_FINDER}" "${CSV_RULE}" "${LIC}" "${TYPE}"
          continue 2
        fi
      fi
      continue 2
    done
  done
}

recover_wait_pids() {
  local TEMP_PIDS=()
  local PID=""
  # check for really running PIDs and re-create the array
  for PID in "${WAIT_PIDS_S09[@]}"; do
    # print_output "[*] max pid protection: ${#WAIT_PIDS[@]}"
    if [[ -e /proc/"${PID}" ]]; then
      TEMP_PIDS+=( "${PID}" )
    fi
  done
  # print_output "[!] S09 - really running pids: ${#TEMP_PIDS[@]}"

  # recreate the array with the current running PIDS
  WAIT_PIDS_S09=()
  WAIT_PIDS_S09=("${TEMP_PIDS[@]}")
}
<|MERGE_RESOLUTION|>--- conflicted
+++ resolved
@@ -256,18 +256,12 @@
   local VERSION_IDENTIFIERS_ARR=()
   VERSION_IDENTIFIER="${VERSION_IDENTIFIER%\'}"
   VERSION_IDENTIFIER="${VERSION_IDENTIFIER/\'}"
-<<<<<<< HEAD
-
+  
   # load VERSION_IDENTIFIER string into array for multi_grep handling
-=======
-  local VERSION_IDENTIFIERS_ARR=()
-
->>>>>>> d53fef34
   # nosemgrep
   local IFS='&&'
   IFS='&&' read -r -a VERSION_IDENTIFIERS_ARR <<< "${VERSION_IDENTIFIER}"
 
-<<<<<<< HEAD
   local BIN_FILE=""
   local BIN=""
 
@@ -275,10 +269,6 @@
     local FILE_ARR=( "${BINARIES[@]}" )
   fi
 
-=======
-  local BIN=""
-
->>>>>>> d53fef34
   for BIN in "${FILE_ARR[@]}"; do
     MD5_SUM="$(md5sum "${BIN}" | awk '{print $1}')"
     BIN_NAME_REAL="$(basename "${BIN}")"
