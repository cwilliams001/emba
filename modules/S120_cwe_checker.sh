--- conflicted
+++ resolved
@@ -40,7 +40,6 @@
   module_end_log "${FUNCNAME[0]}"
 }
 
-<<<<<<< HEAD
 cwe_check() {
   TOTAL_CWE_CNT=0
 
@@ -51,19 +50,6 @@
       readarray -t TEST_OUTPUT < <( docker run --rm -v "$LINE":/tmp/input fkiecad/cwe_checker /tmp/input | tee -a "$LOG_DIR"/bap_cwe_checker/bap_"$NAME".log )
       if [[ ${#TEST_OUTPUT[@]} -ne 0 ]] ; then
         print_output "[*] ""$(print_path "$LINE")"
-=======
-        if [[ ${#BAP_OUT[@]} -ne 0 ]] ; then
-          print_output ""
-          print_output "[+] cwe-checker found ""$ORANGE""${#BAP_OUT[@]}""$GREEN"" different security issues in ""$ORANGE""$NAME""$GREEN"":"
-          for BAP_LINE in "${BAP_OUT[@]}"; do
-            CWE="$(echo "$BAP_LINE" | cut -d\  -f1)"
-            CWE_DESC="$(echo "$BAP_LINE" | cut -d\  -f2-)"
-            CWE_CNT="$(grep -c "$CWE" "$LOG_DIR"/bap_cwe_checker/bap_"$NAME".log 2>/dev/null)"
-            print_output "$(indent "$(orange "$CWE""$GREEN"" - ""$CWE_DESC"" - ""$ORANGE""$CWE_CNT"" times.")")"
-          done
-        fi
-        if [[ ${#TEST_OUTPUT[@]} -ne 0 ]] ; then echo ; fi
->>>>>>> 295f33cf
       fi
       for ENTRY in "${TEST_OUTPUT[@]}" ; do
         if [[ -n "$ENTRY" ]] ; then
@@ -73,22 +59,12 @@
         fi
       done
 
-<<<<<<< HEAD
 	    mapfile -t BAP_OUT < <( grep -v "ERROR\|DEBUG\|INFO" "$LOG_DIR"/bap_cwe_checker/bap_"$NAME".log | grep "CWE[0-9]" | sed -z 's/[0-9]\.[0-9]//g' | cut -d\( -f1,3 | cut -d\) -f1 | sort -u | tr -d '(' | tr -d "[" | tr -d "]" )
 
       # this is the logging after every tested file
       if [[ ${#BAP_OUT[@]} -ne 0 ]] ; then
         print_output ""
         print_output "[+] cwe-checker found ""$ORANGE""""${#BAP_OUT[@]}""""$GREEN"" different security issues in ""$ORANGE""""$NAME""""$GREEN"":"
-=======
-    if [[ -d "$LOG_DIR"/bap_cwe_checker/ ]]; then
-      mapfile -t BAP_OUT < <( cat "$LOG_DIR"/bap_cwe_checker/bap_*.log 2>/dev/null | grep -v "ERROR" | sed -z 's/\ ([0-9]\.[0-9]).\n//g' | cut -d\) -f1 | sort -u | tr -d '[' | tr -d ']' | tr -d '(' )
-      print_output ""
-      if [[ ${#BAP_OUT[@]} -eq 0 ]] ; then
-        print_output "[-] cwe-checker found 0 security issues."
-      else
-        print_output "[+] cwe-checker found a total of ""$ORANGE""$SUM_FCW_FIND""$GREEN"" of the following security issues:"
->>>>>>> 295f33cf
         for BAP_LINE in "${BAP_OUT[@]}"; do
           CWE="$(echo "$BAP_LINE" | cut -d\  -f1)"
           CWE_DESC="$(echo "$BAP_LINE" | cut -d\  -f2-)"
