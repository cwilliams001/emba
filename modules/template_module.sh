--- conflicted
+++ resolved
@@ -31,11 +31,7 @@
 
 empty_module() {
   # Initialize module and creates a log file "empty_module_log.txt" in your log folder
-<<<<<<< HEAD
-  module_log_init "S00_empty_module_log"
-=======
   module_log_init "${FUNCNAME[0]}"
->>>>>>> b34247d7
   # Prints title to CLI and into log
   module_title "Empty module"
 
