#!/bin/bash

# emba - EMBEDDED LINUX ANALYZER
#
# Copyright 2020 Siemens AG
#
# emba comes with ABSOLUTELY NO WARRANTY. This is free software, and you are
# welcome to redistribute it under the terms of the GNU General Public License.
# See LICENSE file for usage of this software.
#
# emba is licensed under GPLv3
#
# Author(s): Michael Messner, Pascal Eckmann

# Description:  Search hidden files
#               Access:
#                 firmware root path via $FIRMWARE_PATH
#                 binary array via ${BINARIES[@]}


S70_hidden_file_check()
{
<<<<<<< HEAD
  module_log_init "S70_hidden_file_search"
=======
  module_log_init "${FUNCNAME[0]}"
>>>>>>> b34247d7
  module_title "Search hidden files"

  local HIDDEN_FILES
  IFS=" " read -r -a HIDDEN_FILES < <(find "$FIRMWARE_PATH" "${EXCL_FIND[@]}" -name ".*" -type f | tr '\r\n' ' ')

  if [[ ${#HIDDEN_FILES[@]} -gt 0 ]] ; then
    print_output "[+] Found ""${#HIDDEN_FILES[@]}"" hidden files:"
    for LINE in "${HIDDEN_FILES[@]}" ; do
      print_output "$(indent "$(orange "$(print_path "$LINE")")")"
    done
  else
    print_output "[-] No hidden files found!"
  fi
}
<|MERGE_RESOLUTION|>--- conflicted
+++ resolved
@@ -20,11 +20,7 @@
 
 S70_hidden_file_check()
 {
-<<<<<<< HEAD
-  module_log_init "S70_hidden_file_search"
-=======
   module_log_init "${FUNCNAME[0]}"
->>>>>>> b34247d7
   module_title "Search hidden files"
 
   local HIDDEN_FILES
