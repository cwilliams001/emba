#!/bin/bash
# shellcheck disable=SC2001

# emba - EMBEDDED LINUX ANALYZER
#
# Copyright 2020 Siemens Energy AG
# Copyright 2020 Siemens AG
#
# emba comes with ABSOLUTELY NO WARRANTY. This is free software, and you are
# welcome to redistribute it under the terms of the GNU General Public License.
# See LICENSE file for usage of this software.
#
# emba is licensed under GPLv3
#
# Author(s): Michael Messner, Pascal Eckmann

# Description:  Aggregates all found version numbers together from R09, S09, S25 and S115 and searches with cve-search for all CVEs, 
#               then it lists exploits that could possible be used for the firmware.

F19_cve_aggregator() {
  module_log_init "${FUNCNAME[0]}"
  module_title "Final CVE aggregator"
  
  LOG_FILE="$(get_log_file)"

  mkdir "$LOG_PATH_MODULE"/cve_sum
  mkdir "$LOG_PATH_MODULE"/exploit

  KERNELV=0
  HIGH_CVE_COUNTER=0
  MEDIUM_CVE_COUNTER=0
  LOW_CVE_COUNTER=0
  CVE_SEARCHSPLOIT=0
  MSF_MODULE_CNT=0

  CVE_AGGREGATOR_LOG="f19_cve_aggregator.txt"
  FW_VER_CHECK_LOG="s09_firmware_base_version_check.txt"

  if [[ -f "$LOG_DIR"/r09_firmware_base_version_check.txt ]]; then 
    FW_VER_CHECK_LOG="r09_firmware_base_version_check.txt"
  fi

  KERNEL_CHECK_LOG="s25_kernel_check.txt"
  EMUL_LOG="s115_usermode_emulator.txt"

  CVE_MINIMAL_LOG="$LOG_PATH_MODULE"/CVE_minimal.txt
  EXPLOIT_OVERVIEW_LOG="$LOG_PATH_MODULE"/exploits-overview.txt

  if [[ -f $PATH_CVE_SEARCH ]]; then
    print_output "[*] Aggregate vulnerability details"

    get_kernel_check
    # if we found a kernel in the kernel checker module we are going to use this kernel version (usually this version is better)
    # [+] Found Version details (base check): Linux kernel version 2.6.33
    # vs:
    # [+] Found Version details (kernel): Linux kernel version 2.6.33.2
    if [[ ${#VERSIONS_KERNEL[@]} -ne 0 ]]; then
      # then we have found a kernel in our s25 kernel module
      KERNELV=1
    fi

    get_firmware_base_version_check
    get_usermode_emulator

    aggregate_versions
    
    # Mongo DB is running on Port 27017. If not we can't check CVEs
    if [[ $(netstat -ant | grep -c 27017) -eq 0 && $IN_DOCKER -eq 0 ]]; then
      print_output "[*] Trying to start the vulnerability database"
      systemctl restart mongod
      sleep 2
    fi

    if [[ $(netstat -ant | grep -c 27017) -gt 0 ]]; then
      if command -v cve_searchsploit > /dev/null ; then
        CVE_SEARCHSPLOIT=1
      fi
      if [[ -f "$TMP_DIR"/msf_cve-db.txt ]]; then
        MSF_SEARCH=1
      fi

      generate_cve_details
      generate_special_log
    else
      print_output "[-] MongoDB not running on port 27017."
      print_output "[-] CVE checks not possible!"
      print_output "[-] Have you installed all the needed dependencies?"
      print_output "[-] Installation instructions can be found on github.io: https://cve-search.github.io/cve-search/getting_started/installation.html#installation"
    fi
  else
    print_output "[-] CVE search binary search.py not found."
    print_output "[-] Run the installer or install it from here: https://github.com/cve-search/cve-search."
    print_output "[-] Installation instructions can be found on github.io: https://cve-search.github.io/cve-search/getting_started/installation.html#installation"
  fi

  FOUND_CVE=$(sed -r "s/\x1B\[([0-9]{1,3}(;[0-9]{1,2})?)?[mGK]//g" "$LOG_FILE" | grep -c -E "\[\+\]\ Found\ ")

  module_end_log "${FUNCNAME[0]}" "$FOUND_CVE"
}

prepare_version_data() {
    #print_output "$VERSION_lower"
    # we try to handle as many version strings as possible through these generic rules
    VERSION_lower="$(echo "$VERSION" | tr '[:upper:]' '[:lower:]')"
    # tab -> space
    # remove multiple spaces
    VERSION_lower="$(echo "$VERSION_lower" | sed -e 's/[[:space:]]\+/\ /g')"
    VERSION_lower="${VERSION_lower//\ in\ extracted\ firmware\ files\ \(static\)\./\ }"
    VERSION_lower="${VERSION_lower//\ in\ original\ firmware\ file\ (static)\./\ }"
    VERSION_lower="${VERSION_lower//\ in\ extraction\ logs\ (static)\./\ }"
    VERSION_lower="${VERSION_lower//\ in\ binwalk\ logs\ (static)\./\ }"
    VERSION_lower="${VERSION_lower//\ in\ binwalk\ logs./\ }"
    VERSION_lower="${VERSION_lower//\ in\ qemu\ log\ file\ (emulation)\./\ }"
    VERSION_lower="$(echo "$VERSION_lower" | sed -e 's/\ in\ binary\ .*\./\ /g')"
    VERSION_lower="$(echo "$VERSION_lower" | sed -e 's/\ in\ kernel\ image\ .*\./\ /g')"
    # GNU gdbserver (GDB)
    VERSION_lower="${VERSION_lower//gnu\ gdbserver\ /gdb\ }"
    VERSION_lower="${VERSION_lower//(gdb)/}"
    #udevadm -> systemd
    VERSION_lower="${VERSION_lower//udevadm/systemd}"
    # some - -> space
    VERSION_lower="${VERSION_lower//acpid-/acpid\ }"
    VERSION_lower="${VERSION_lower//linux-/linux\ }"
    # alsactl, amixer -> alsa
    VERSION_lower="${VERSION_lower//alsactl/alsa}"
    VERSION_lower="${VERSION_lower//amixer/alsa}"
    #sudoreplay -> sudo
    VERSION_lower="${VERSION_lower//sudoreplay/sudo}"
    #visudo -> sudo
    VERSION_lower="${VERSION_lower//visudo/sudo}"
    # VIM - Vi IMproved 1.2
    VERSION_lower="${VERSION_lower//vim\ -\ vi\ improved/vim}"
    #zic.c
    VERSION_lower="${VERSION_lower//zic\.c/zic}"
    #bzip2, a block-sorting file compressor.  Version 1.0.6, 
    VERSION_lower="${VERSION_lower//bzip2,\ a\ block-sorting\ file\ compressor\.\ version/bzip2}"
    VERSION_lower="${VERSION_lower//bzip2recover/bzip2}"
    # gnutls
    VERSION_lower="${VERSION_lower//enabled\ gnutls/gnutls}"
    VERSION_lower="${VERSION_lower//project-id-version:\ gnutls/gnutls}"
    #jQuery JavaScript Library v1.4.3
    VERSION_lower="${VERSION_lower//jquery\ javascript\ library\ v/jquery\ }"
    # GNU Midnight Commander 
    VERSION_lower="${VERSION_lower//gnu\ midnight\ commander/midnight_commander}"
    #xl2tpd version:  xl2tpd-1.3.6
    VERSION_lower="${VERSION_lower//xl2tpd\ version\:\ xl2tpd-/xl2tp\ }"
    VERSION_lower="${VERSION_lower//xl2tpd\ server\ xl2tpd-/xl2tpd\ }"
    VERSION_lower="${VERSION_lower//goahead\ /goahead\ }"
    # nc.traditional:strict:"\[v[0-9]\.[0-9]+-[0-9]+\]$"
    VERSION_lower="${VERSION_lower//nc.traditional\ \[v/nc.traditional\ }"
    # sqlite3 -> sqlite
    VERSION_lower="${VERSION_lower//sqlite3/sqlite}"
    # dnsmasq- -> dnsmasq 
    VERSION_lower="${VERSION_lower//dnsmasq-/dnsmasq\ }"
    # lighttpd- -> lighttpd\ 
    VERSION_lower="${VERSION_lower//lighttpd-/lighttpd\ }"
    # Compiled\ with\ U-Boot -> u-boot
    VERSION_lower="${VERSION_lower//compiled\ with\ u-boot/u-boot }"
    #tcpdump.4.6.2 version
    VERSION_lower="${VERSION_lower//tcpdump\./tcpdump\ }"
    #ntpd\ -\ standard\ NTP\ query\ program\ -\ Ver\.
    VERSION_lower="${VERSION_lower//ntpd\ -\ ntp\ daemon\ program\ -\ ver\.\ /ntpd\ }"
    VERSION_lower="${VERSION_lower//ntpq\ -\ standard\ ntp\ query\ program\ -\ ver\.\ /ntpq\ }"
    #This is SMTPclient Version
    VERSION_lower="${VERSION_lower//this\ is\ smtpclient/smtpclient}"
    #btconfig - BTCONFIG Tool ver
    VERSION_lower="${VERSION_lower//-\ btconfig\ tool\ ver/}"
    # hciemu - HCI emulator ver 
    VERSION_lower="${VERSION_lower//-\ hci\ emulator\ ver/}"
    # hcitool - HCI Tool ver 
    VERSION_lower="${VERSION_lower//-\ hci\ tool\ ver/}"
    # sdptool - SDP tool 
    VERSION_lower="${VERSION_lower//-\ sdp\ tool/}"
    # iputils-sss
    VERSION_lower="${VERSION_lower//iputils-sss/iputils\ }"
    VERSION_lower="${VERSION_lower//iproute2-ss/iproute2\ }"
    #nettle-hash\ (nettle\ -> nettle
    VERSION_lower="${VERSION_lower//nettle-hash\ ./}"
    # if we have a version string like "binary version v1.2.3" we have to remove the version and the v:
    VERSION_lower="${VERSION_lower//\ version\:/}"
    VERSION_lower="${VERSION_lower//version\ /}"
    # ubiXYZ -> mtd-utils
    VERSION_lower="${VERSION_lower//ubinfo/mtd-utils}"
    VERSION_lower="${VERSION_lower//ubiattach/mtd-utils}"
    VERSION_lower="${VERSION_lower//ubidetach/mtd-utils}"
    VERSION_lower="${VERSION_lower//ubimkvol/mtd-utils}"
    VERSION_lower="${VERSION_lower//ubirmvol/mtd-utils}"
    VERSION_lower="${VERSION_lower//ubiblock/mtd-utils}"
    VERSION_lower="${VERSION_lower//ubiupdatevol/mtd-utils}"
    VERSION_lower="${VERSION_lower//ubicrc32/mtd-utils}"
    VERSION_lower="${VERSION_lower//ubinize/mtd-utils}"
    VERSION_lower="${VERSION_lower//ubiformat/mtd-utils}"
    VERSION_lower="${VERSION_lower//mtdinfo/mtd-utils}"
    VERSION_lower="${VERSION_lower//nandwrite/mtd-utils}"
    VERSION_lower="${VERSION_lower//nanddump/mtd-utils}"
    VERSION_lower="${VERSION_lower//flash_erase/mtd-utils}"
    # zlib:binary:"deflate\ [0-9]\.[0-9]+\.[0-9]+\ Copyright.*Mark\ Adler"
    # zlib:binary:"inflate\ [0-9]\.[0-9]+\.[0-9]+\ Copyright.*Mark Adler"
    VERSION_lower="${VERSION_lower//deflate/zlib}"
    VERSION_lower="${VERSION_lower//inflate/zlib}"
    # e2fsprogs
    VERSION_lower="${VERSION_lower//debugfs/e2fsprogs}"
    VERSION_lower="${VERSION_lower//dumpe2fs/e2fsprogs}"
    VERSION_lower="${VERSION_lower//e2fsck/e2fsprogs}"
    VERSION_lower="${VERSION_lower//e2image/e2fsprogs}"
    VERSION_lower="${VERSION_lower//mke2fs/e2fsprogs}"
    VERSION_lower="${VERSION_lower//resize2fs/e2fsprogs}"
    VERSION_lower="${VERSION_lower//tune2fs/e2fsprogs}"
    # ntfsprogs
    VERSION_lower="${VERSION_lower//mkntfs/ntfsprogs}"
    VERSION_lower="${VERSION_lower//ntfsck/ntfsprogs}"
    VERSION_lower="${VERSION_lower//ntfsresize/ntfsprogs}"
    VERSION_lower="${VERSION_lower//ntfsfix/ntfsprogs}"
    VERSION_lower="${VERSION_lower//ntfsck/ntfsprogs}"
    VERSION_lower="${VERSION_lower//ntfsdecrypt/ntfsprogs}"
    #ntfslabel -> ntfs-3g
    VERSION_lower="${VERSION_lower//ntfslabel/ntfs-3g}"
    #i2cXYZ -> i2c-tools
    VERSION_lower="${VERSION_lower//i2cdetect/i2c-tools}"
    VERSION_lower="${VERSION_lower//i2cdump/i2c-tools}"
    VERSION_lower="${VERSION_lower//i2cget/i2c-tools}"
    VERSION_lower="${VERSION_lower//i2cset/i2c-tools}"
    #manxyz -> man-db
    VERSION_lower="${VERSION_lower//mandb/man-db}"
    VERSION_lower="${VERSION_lower//manpath/man-db}"
    VERSION_lower="${VERSION_lower//catman/man-db}"
    VERSION_lower="${VERSION_lower//globbing/man-db}"
    VERSION_lower="${VERSION_lower//lexgrog/man-db}"
    #jfsxyz -> jfsutils
    VERSION_lower="${VERSION_lower//jfs_fscklog/jfsutils}"
    VERSION_lower="${VERSION_lower//jfs_tune/jfsutils}"
    # expat_1.1.1 -> expat 1.1.1
    VERSION_lower="${VERSION_lower//expat_/expat\ }"
    #file-
    VERSION_lower="${VERSION_lower//file-/file\ }"
    #libpcre.1.2.3
    VERSION_lower="${VERSION_lower//libpcre\.so\./pcre\ }"
    VERSION_lower="${VERSION_lower//pppd\.so\./pppd\ }"
    #pinentry-curses (pinentry)
    VERSION_lower="${VERSION_lower//pinentry-curses\ (pinentry)/pinentry}"
    # lsusb (usbutils)
    VERSION_lower="${VERSION_lower//lsusb\ (usbutils)/usbutils}"
    VERSION_lower="$(echo "$VERSION_lower" | sed -e 's/nc\.traditional\ \[v\ /nc.traditional\ /g')"
    VERSION_lower="$(echo "$VERSION_lower" | sed -e 's/getconf\ (.*)/getconf/')"
    VERSION_lower="$(echo "$VERSION_lower" | sed -e 's/localedef\ (.*)/localedef/')"
    VERSION_lower="$(echo "$VERSION_lower" | sed -e 's/pt_chown\ (.*)/pt_chown/')"
    VERSION_lower="$(echo "$VERSION_lower" | sed -e 's/rpcinfo\ (.*)/rpcinfo/')"
    #This is perl 5, version 20, subversion 0 (v5.20.0) built
    VERSION_lower="$(echo "$VERSION_lower" | sed -r 's/this\ is\ perl\ ([0-9]),\ ([0-9][0-9]),\ sub([0-9])/perl\ \1\.\2\.\3/')"
    #"GNU\ gdb\ \(Debian\ [0-9]\.[0-9]+-[0-9]\)\ "
    VERSION_lower="$(echo "$VERSION_lower" | sed -r 's/gnu\ gdb\ \(debian\ ([0-9]\.[0-9]+-[0-9]+\))\ /gdb\ \1/')"
    VERSION_lower="$(echo "$VERSION_lower" | sed -e 's/this\ is\ perl.*.v/perl\ /')"
    #gpg (GnuPG) 2.2.17
    VERSION_lower="$(echo "$VERSION_lower" | sed -e 's/g.*\ (gnupg)/gnupg/')"
    #Wireless-Tools version 29
    VERSION_lower="${VERSION_lower//wireless-tools\ /wireless_tools\ }"
    VERSION_lower="${VERSION_lower//i.*\ wireless_tools\ /wireless_tools\ }"
    # apt-Version 1.2.3
    VERSION_lower="${VERSION_lower//apt-/apt\ }"
    # remove the v in something like this: "space v[number]"
    VERSION_lower="$(echo "$VERSION_lower" | sed -r 's/\ v([0-9]+)/\ \1/g')"
    # "mkfs\.jffs2\ revision\ [0-9]\.[0-9]\.[0-9]\.[0-9]"
    VERSION_lower="${VERSION_lower//revision\ /}"
    # mkfs.jffs2: error!: revision 1.60
    VERSION_lower="${VERSION_lower//:\ error!:/}"
    #"Dropbear\ sshd\ v20[0-9][0-9]\.[0-9][0-9]"
    VERSION_lower="${VERSION_lower//dropbear\ sshd/dropbear_ssh}"
    #3.0.10 - $Id: ez-ipupdate.c,v 1.44 (from binary 3322ip) found in qemu_3322ip.txt.
    VERSION_lower="$(echo "$VERSION_lower" | sed -r 's/([0-9]\.[0-9]\.[0-9]+)\ -\ .*ez\-ipupdate\.c,v\ [0-9]\.[0-9][0-9]/ez-ipupdate \1/')"
    #"ndisc6\:\ IPv6\ Neighbor\/Router\ Discovery\ userland\ tool\ [0-9]\.[0-9]\.[0-9]\ "
    VERSION_lower="${VERSION_lower//\:\ ipv6\ neighbor\/router\ discovery\ userland\ tool/}"
    #"ucloud_v2\ ver\.[0-9][0-9][0-9]"
    VERSION_lower="${VERSION_lower//ver\./}"
    # rdnssd\:\ IPv6\ Recursive\ DNS\ Server\ discovery\ Daemon\
    VERSION_lower="${VERSION_lower//\:\ ipv6\ recursive\ dns\ server\ discovery\ daemon/}"
    #NETIO\ -\ Network\ Throughput\ Benchmark,\ Version
    VERSION_lower="${VERSION_lower//-\ network\ throughput\ benchmark\,\ /}"
    #ntpd\ -\ NTP\ daemon\ program\ -\ Ver\.
    VERSION_lower="${VERSION_lower//-\ ntp\ daemon\ program\ -/}"
    # GNU bash, 4.3.39
    VERSION_lower="${VERSION_lower//gnu\ bash,\ /bash\ }"
    # FUSE library version: 2.9.4
    VERSION_lower="${VERSION_lower//fuse\ library/fuse}"
    #Linux strongSwan 5.2.2 
    VERSION_lower="${VERSION_lower//linux\ strongswan/strongswan}"
    # NET-SNMP\ version:\ \ 
    #VERSION_lower="${VERSION_lower//net-snmp/net-snmp}"
    #igmpproxy, Version 0.1
    VERSION_lower="${VERSION_lower//,/}"
    #flash_eraseall $ 1.1 $
    VERSION_lower="${VERSION_lower//\$/}"
    VERSION_lower="${VERSION_lower//\"/}"
    #radlogin.cv
    VERSION_lower="${VERSION_lower//radlogin\.cv/radlogin}"
    #event log utility
    VERSION_lower="${VERSION_lower//event\ log\ utility/event_log_utility}"
    #message manager utility
    VERSION_lower="${VERSION_lower//message\ manager\ utility/message_manager_utility}"
    # BoosterMainFunction:305
    VERSION_lower="${VERSION_lower//boostermainfunction:305/booster}"
    VERSION_lower="${VERSION_lower//:/}"
    VERSION_lower="${VERSION_lower//--\ /}"
    VERSION_lower="${VERSION_lower//-\ /}"
    #mini_httpd/1.19
    VERSION_lower="${VERSION_lower/\//\ }"
    #OpenLDAP:\ ldapsearch
    VERSION_lower="${VERSION_lower/openldap\ ldapsearch/openldap}"
    #Beceem\ CM\ Server\
    VERSION_lower="${VERSION_lower//beceem\ cm\ server/beceem}"
    VERSION_lower="${VERSION_lower//beceem\ cscm\ command\ line\ client/beceem}"
    # CLIENT\ libcurl\
    VERSION_lower="${VERSION_lower//client\ libcurl/libcurl}"
    #Intel SDK for UPnP devices /1.2
    VERSION_lower="${VERSION_lower//intel\ sdk\ for\ upnp\ devices\ \ /portable_sdk_for_upnp\ }"
    # busybox 1.00-pre2 -> we ignore the pre
    VERSION_lower="$(echo "$VERSION_lower" | sed -r 's/busybox\ ([0-9]\.[0-9][0-9])-pre[0-9]/busybox\ \1/g')"
    # GNU C Library (AuDis-V04.56) stable release version 2.23
    VERSION_lower="$(echo "$VERSION_lower" | sed -e 's/gnu\ c\ library\ .*\ release/glibc/')"
    # (Debian EGLIBC 2.13-38+deb7u11) 2.13
    VERSION_lower="$(echo "$VERSION_lower" | sed -e 's/(eglibc)/eglibc/')"
    VERSION_lower="$(echo "$VERSION_lower" | sed -e 's/(.*\ eglibc\ .*)/eglibc/')"
    VERSION_lower="$(echo "$VERSION_lower" | sed -e 's/(debian\ glibc.*)/glibc/')"
    #vxworks 7 sr0530 -> vxworks 7:sr0530
    VERSION_lower="$(echo "$VERSION_lower" | sed -r 's/vxworks\ ([0-9])\ sr([0-9]+)/vxworks\ \1:sr\2/g')"
    #vxworks5.5.1 -> no space
    VERSION_lower="$(echo "$VERSION_lower" | sed -r 's/vxworks([0-9]\.[0-9]+\.[0-9]+)/vxworks\ \1/g')"
    #VxWorks operating system version "5.5.1"
    VERSION_lower="${VERSION_lower//vxworks\ operating\ system/vxworks}"
    #OpenSSH_7.8p1 -> openssh 7.8:p1 
    VERSION_lower="$(echo "$VERSION_lower" | sed -r 's/openssh_([0-9])\.([0-9])([a-z][0-9])/openssh\ \1\.\2:\3/g')"
    #socat 2.0.0-b4 -> socat 2.0.0:b4 
    VERSION_lower="$(echo "$VERSION_lower" | sed -r 's/socat\ ([0-9]\.[0-9]\.[0-9])-([a-z][0-9])/socat\ \1:\2/g')"
    # pppd 2.4.2b3
    VERSION_lower="$(echo "$VERSION_lower" | sed -r 's/pppd\ ([0-9]\.[0-9]\.[0-9])([a-z][0-9])/pppd\ \1:\2/g')"
    # ntpd 4.2.8p13 -> ntp 4.2.8:p13
    VERSION_lower="$(echo "$VERSION_lower" | sed -r 's/ntp[dq]\ ([0-9]\.[0-9]\.[0-9])([a-z][0-9])/ntp\ \1:\2/g')"
    VERSION_lower="$(echo "$VERSION_lower" | sed -r 's/ntpdc\ vendor-specific.*query.*([0-9]\.[0-9]\.[0-9])([a-z][0-9])/ntp\ \1:\2/g')"
    # ntpdate 4.2.8p13 -> ntp 4.2.8:p13
    VERSION_lower="$(echo "$VERSION_lower" | sed -r 's/ntpdate\ ([0-9]\.[0-9]\.[0-9])([a-z]([0-9]))/ntp\ \1:\2/g')"
    # FreeBSD 12.1-RELEASE-p8  -> FreeBSD 12.1:p8 
    VERSION_lower="$(echo "$VERSION_lower" | sed -r 's/freebsd\ ([0-9]+\.[0-9]+)-release-([a-z]([0-9]+))/freebsd\ \1:\2/g')"
    # unzip .... info-zip -> info-zip
    VERSION_lower="$(echo "$VERSION_lower" | sed -r 's/zipinfo\ ([0-9]\.[0-9][0-9])\ .*\ info-zip.*/info-zip:zip\ \1/g')"
    VERSION_lower="$(echo "$VERSION_lower" | sed -r 's/unzip\ ([0-9]\.[0-9][0-9])\ .*\ by\ info-zip.*/info-zip:unzip\ \1/g')"
    VERSION_lower="$(echo "$VERSION_lower" | sed -r 's/zip\ ([0-9]\.[0-9])\ .*\ by\ info-zip.*/info-zip:zip\ \1/g')"
    VERSION_lower="$(echo "$VERSION_lower" | sed -r 's/zipcloak\ ([0-9]\.[0-9])\ .*\ by\ info-zip.*/info-zip:zipcloak\ \1/g')"
    VERSION_lower="$(echo "$VERSION_lower" | sed -r 's/zipnote\ ([0-9]\.[0-9])\ .*\ by\ info-zip.*/info-zip:zipnote\ \1/g')"
    VERSION_lower="$(echo "$VERSION_lower" | sed -e 's/([a-z]\ UnZip),/info-zip:zip/')"
    #mdns repeater (1.10)
    VERSION_lower="$(echo "$VERSION_lower" | sed -r 's/mdns\ repeater\ \(([0-9]\.[0-9][0-9])\)/mdnsrepeater\ \1/g')"
    #management console agent 1.5 (c) ubiquiti networks inc
    VERSION_lower="$(echo "$VERSION_lower" | sed -r 's/management\ console\ agent\ ([0-9]\.[0-9]).*ubiquiti\ networks/ubiquiti:console_agent\ \1/g')"
    VERSION_lower="$(echo "$VERSION_lower" | sed -r 's/multipurpose.*control\ daemon\ ([0-9]\.[0-9]).*ubiquiti/ubiquiti:control_daemon\ \1/g')"
    #avahi::"avahi-.*[0-9]\.[0-9]\.[0-9][0-9]$"
    VERSION_lower="$(echo "$VERSION_lower" | sed -r 's/avahi-.*\ ([0-9]\.[0-9]\.[0-9][0-9])/avahi\ \1/g')"
    #server debian wheezy upnp/1.1 miniupnpd/2.1
    VERSION_lower="$(echo "$VERSION_lower" | sed -r 's/server.*upnp.*miniupnpd\/([0-9]\.[0-9])/miniupnpd\ \1/g')"
    # linux -> kernel (we find the CVEs in the database with kernel as search string)
    VERSION_lower="$(echo "$VERSION_lower" | sed -r 's/^linux\ ([0-9])/kernel\ \1/')"
    # Siprotec 5 firmware has a version identifier like FWAOS_V01.11.01.123
    VERSION_lower="${VERSION_lower//fwaos_v/siprotec_5\ }"
    #isc-dhclient-4.1-ESV-R8 -> isc:dhcp_client
    VERSION_lower="${VERSION_lower//isc-dhclient-/isc:dhcp_client\ }"
    VERSION_lower="${VERSION_lower//internet\ systems\ consortium\ dhcp\ client\ /isc:dhcp_client\ }"
    #jq commandline json processor [5a49c82-dirty]
    #VERSION_lower="${VERSION_lower//jq\ commandline\ json\ processor\ \[/jq_project:jq\ }"
    #Squid\ Cache:\ Version\ [0-9]\.[0-9]\.[0-9]$"
    VERSION_lower="${VERSION_lower//squid\ cache:/squid-cache:squid}"
    #tar (GNU tar) 1.23
    VERSION_lower="$(echo "$VERSION_lower" | sed -e 's/(gnu\ tar)/gnu:tar/')"
    VERSION_lower="$(echo "$VERSION_lower" | sed -e 's/(gnu\ findutils)/gnu:findutils/')"
    VERSION_lower="$(echo "$VERSION_lower" | sed -e 's/(gnu\ groff)/gnu:groff/')"
    VERSION_lower="$(echo "$VERSION_lower" | sed -e 's/(gnu\ sed)/gnu:sed/')"
    VERSION_lower="$(echo "$VERSION_lower" | sed -e 's/(gnu\ mtools)/gnu:mtools/')"
    VERSION_lower="$(echo "$VERSION_lower" | sed -e 's/(gnu\ cpio)/gnu:cpio/')"
    VERSION_lower="$(echo "$VERSION_lower" | sed -e 's/(gnu\ texinfo)/gnu:texinfo/')"
    VERSION_lower="$(echo "$VERSION_lower" | sed -e 's/(gnu\ gettext-runtime)/gnu:gettext-runtime/')"
    # handle grub version 2:
    VERSION_lower="$(echo "$VERSION_lower" | sed -e 's/(grub)\ 2/grub2\ 2/')"
    VERSION_lower="$(echo "$VERSION_lower" | sed -e 's/(grub)/grub/')"
    VERSION_lower="${VERSION_lower//gnu\ sed/gnu:sed}"
    VERSION_lower="${VERSION_lower//gnu\ make/gnu:make}"
    VERSION_lower="${VERSION_lower//gnu\ nano/gnu:nano}"
    VERSION_lower="${VERSION_lower//loadkeys\ von\ kbd/kbd-project:kbd}"
    VERSION_lower="${VERSION_lower//loadkeys\ from\ kbd/kbd-project:kbd}"
    VERSION_lower="${VERSION_lower//kbd_mode\ from\ kbd/kbd-project:kbd}"
    #dpkg-ABC -> dpkg
    VERSION_lower="${VERSION_lower//dpkg-divert/debian:dpkg}"
    VERSION_lower="${VERSION_lower//dpkg-split/debian:dpkg}"
    VERSION_lower="${VERSION_lower//dpkg-deb/debian:dpkg}"
    VERSION_lower="${VERSION_lower//dpkg-trigger/debian:dpkg}"
    # sisco mms lite (MMS-LITE-80X-001)
    # we currently have no version data
    VERSION_lower="${VERSION_lower//mms-lite-80x-001/sisco:mms-lite}"
    # ncurses -> gnu:ncurses
    VERSION_lower="${VERSION_lower//ncurses/gnu:ncurses}"
    #VERSION_lower="${VERSION_lower//(gnu\ binutils.*)/gnu:binutils}"
    VERSION_lower="$(echo "$VERSION_lower" | sed -e 's/(gnu\ binutils.*)/gnu:binutils/')"
    VERSION_lower="$(echo "$VERSION_lower" | sed -e 's/(gnu\ grep.*)/gnu:grep/')"
    VERSION_lower="$(echo "$VERSION_lower" | sed -e 's/(gnu\ diffutils.*)/gnu:diffutils/')"
    VERSION_lower="$(echo "$VERSION_lower" | sed -e 's/(gnu\ coreutils.*)/gnu:coreutils/')"
    VERSION_lower="$(echo "$VERSION_lower" | sed -e 's/(gnu\ sharutils.*)/gnu:sharutils/')"
    VERSION_lower="$(echo "$VERSION_lower" | sed -e 's/(xz\ utils.*)/xz-utils/')"
    #zend engine 2.4.0 copyright (c) 1998-2014 zend technologies
    VERSION_lower="${VERSION_lower//zend\ engine/zend:engine}"
    #D-Bus Message Bus Daemon 1.6.8
    VERSION_lower="${VERSION_lower//d-bus\ message\ bus\ daemon/freedesktop:dbus}"
    VERSION_lower="${VERSION_lower//d-bus\ socket\ cleanup\ utility/freedesktop:dbus}"
    VERSION_lower="${VERSION_lower//d-bus\ uuid\ generator/freedesktop:dbus}"
    #Roaring Penguin PPPoE Version
    VERSION_lower="${VERSION_lower//roaring\ penguin\ pppoe/roaring_penguin:pppoe}"
    #upnp controlpoint 1.0
    VERSION_lower="${VERSION_lower//upnp\ controlpoint/upnp_controlpoint}"
    #----welcome to realtek camera tool.
    VERSION_lower="${VERSION_lower//----welcome\ to\ realtek\ camera\ tool\./realtek_camera_tool}"
    #remove '
    VERSION_lower="${VERSION_lower//\'/}"
    # Ralink\ DOT1X\ daemon,\ version\ = '
    VERSION_lower="${VERSION_lower//ralink\ dot1x\ daemon\ \=\ /ralink-dot1x\ }"
    #his\ is\ WiFiDog\ 
    VERSION_lower="${VERSION_lower//this\ is\ wifidog/wifidog}"
    # letz try to handle something like 1p2 -> 1:p2
    VERSION_lower="$(echo "$VERSION_lower" | sed -r 's/([0-9])([a-z]([0-9]))/\1:\2/g')"

    # final cleanup of start and ending
    VERSION_lower="$(echo "$VERSION_lower" | sed -r 's/-git$//')"
    VERSION_lower="$(echo "$VERSION_lower" | sed -r 's/-beta$//')"
    VERSION_lower="$(echo "$VERSION_lower" | sed -r 's/^-//')"
    VERSION_lower="$(echo "$VERSION_lower" | sed -r 's/^_//')"
    VERSION_lower="$(echo "$VERSION_lower" | sed -r 's/-$//')"
    VERSION_lower="$(echo "$VERSION_lower" | sed -r 's/_$//')"
    VERSION_lower="$(echo "$VERSION_lower" | sed -r 's/^\ //')"
    VERSION_lower="$(echo "$VERSION_lower" | sed -r 's/\ $//')"
    VERSION_lower="$(echo "$VERSION_lower" | sed -r 's/\.$//')"
    VERSION_lower="$(echo "$VERSION_lower" | sed -r 's/\]$//')"
    VERSION_lower="$(echo "$VERSION_lower" | sed -r 's/[)$]//')"
    #print_output "$VERSION_lower"

    # sometimes we get "Linux kernel x.yz.ab -> remove the first part of it
    if [[ $VERSION_lower == *linux\ kernel* ]]; then
      VERSION_lower="$(echo "$VERSION_lower" | cut -d\  -f2-3)"
    fi

    # now we should have the name and the version in the first two coloumns:
    VERSION_lower="$(echo "$VERSION_lower" | cut -d\  -f1-2)"
    # check if we have some number in it ... without a number we have no version info and we can drop this entry ...
    if [[ $VERSION_lower =~ [0-9] ]]; then
      #VERSIONS_CLEANED+=( "$VERSION_lower" )
      # for multi threading we have to go via a temp file
      echo "$VERSION_lower" >> "$LOG_PATH_MODULE"/versions.tmp
    fi
}

aggregate_versions() {
  sub_module_title "Software inventory generation."

  # initial output - probably we will remove it in the future
  # currently it is very helpful
  if [[ ${#VERSIONS_BASE_CHECK[@]} -gt 0 || ${#VERSIONS_STAT_CHECK[@]} -gt 0 || ${#VERSIONS_EMULATOR[@]} -gt 0 || ${#VERSIONS_KERNEL[@]} -gt 0 ]]; then
    print_output "[*] Software inventory initial overview:"
    for VERSION in "${VERSIONS_BASE_CHECK[@]}"; do
      print_output "[+] Found Version details (base check): ""$VERSION"
    done
    for VERSION in "${VERSIONS_STAT_CHECK[@]}"; do
      print_output "[+] Found Version details (statical check): ""$VERSION"
    done
    for VERSION in "${VERSIONS_EMULATOR[@]}"; do
      print_output "[+] Found Version details (emulator): ""$VERSION"
    done
    for VERSION in "${VERSIONS_KERNEL[@]}"; do
      print_output "[+] Found Version details (kernel): ""$VERSION"
    done

    print_output ""
    VERSIONS_AGGREGATED=("${VERSIONS_BASE_CHECK[@]}" "${VERSIONS_EMULATOR[@]}" "${VERSIONS_KERNEL[@]}" "${VERSIONS_STAT_CHECK[@]}")
    for VERSION in "${VERSIONS_AGGREGATED[@]}"; do
      # remove color codes:
      VERSION=$(echo "$VERSION" | sed -r "s/\x1B\[([0-9]{1,3}(;[0-9]{1,2})?)?[mGK]//g")
      if [[ "$THREADED" -eq 1 ]]; then
        prepare_version_data &
        WAIT_PIDS_F19+=( "$!" )
      else
        prepare_version_data
      fi
    done

    if [[ "$THREADED" -eq 1 ]]; then
      wait_for_pid "${WAIT_PIDS_F19[@]}"
    fi
  fi

  # sorting and unique our versions array:
  #eval "VERSIONS_CLEANED=($(for i in "${VERSIONS_CLEANED[@]}" ; do echo "\"$i\"" ; done | sort -u))"
  if [[ -f "$LOG_PATH_MODULE"/versions.tmp ]]; then
    # on old kernels it takes a huge amount of time to query all kernel CVE's. So, we move the kernel entry to the begin of our versions array
    mapfile -t KERNELS < <(grep kernel "$LOG_PATH_MODULE"/versions.tmp)
    grep -v kernel "$LOG_PATH_MODULE"/versions.tmp | sort -u > "$LOG_PATH_MODULE"/versions1.tmp
    for KERNEL in "${KERNELS[@]}"; do
      sed -i "1s/^/$KERNEL\n/" "$LOG_PATH_MODULE"/versions1.tmp
    done
    mapfile -t VERSIONS_CLEANED < <(cat "$LOG_PATH_MODULE"/versions1.tmp)
    rm "$LOG_PATH_MODULE"/versions*.tmp 2>/dev/null

    # leave this here for debugging reasons
    #if [[ ${#VERSIONS_CLEANED[@]} -ne 0 ]]; then
    #  print_output "[*] Software inventory aggregated:"
    #  for VERSION in "${VERSIONS_CLEANED[@]}"; do
    #    print_output "[+] Found Version details (aggregated): ""$VERSION"
    #  done
    #else
    #  print_output "[-] No Version details found."
    #fi
  else
    print_output "[-] No Version details found."
  fi
}

generate_special_log() {
  if [[ $(grep -c "Found.*CVEs\ and" "$LOG_FILE") -gt 0 ]]; then
<<<<<<< HEAD
    readarray -t FILES < <(find "$LOG_PATH_MODULE"/ -type f)
=======
    sub_module_title "Minimal report of exploits and CVE's."

    readarray -t FILES < <(find "$LOG_DIR"/aggregator/ -type f)
>>>>>>> fc4a0288
    print_output ""
    print_output "[*] CVE log file stored in $CVE_MINIMAL_LOG.\\n"
    for FILE in "${FILES[@]}"; do
      NAME=$(basename "$FILE" | sed -e 's/\.txt//g' | sed -e 's/_/\ /g')
      CVE_VALUES=$(grep ^CVE "$FILE" | cut -d: -f2 | tr -d '\n' | sed -r 's/[[:space:]]+/, /g' | sed -e 's/^,\ //') 
      if [[ -n $CVE_VALUES ]]; then
        print_output "[*] CVE details for ${GREEN}$NAME${NC}:\\n"
        print_output "$CVE_VALUES"
        echo -e "\n[*] CVE details for ${GREEN}$NAME${NC}:" >> "$CVE_MINIMAL_LOG"
        echo "$CVE_VALUES" >> "$CVE_MINIMAL_LOG"
        print_output ""
      fi
    done

    print_output ""
    print_output "[*] Minimal exploit summary file stored in $EXPLOIT_OVERVIEW_LOG.\\n"
    mapfile -t EXPLOITS_AVAIL < <(grep -E "Exploit\ \(" "$LOG_DIR"/"$CVE_AGGREGATOR_LOG" | sort -t : -k 4 -h -r)
    for EXPLOIT_ in "${EXPLOITS_AVAIL[@]}"; do
      # remove color codes:
      EXPLOIT_=$(echo "$EXPLOIT_" | sed -r "s/\x1B\[([0-9]{1,3}(;[0-9]{1,2})?)?[mGK]//g")
      CVSS_VALUE=$(echo "$EXPLOIT_" | sed -e 's/.*CVE-[0-9]//g' | cut -d: -f2 | sed -e 's/[[:blank:]]//g')
      if (( $(echo "$CVSS_VALUE > 6.9" | bc -l) )); then
        print_output "$RED$EXPLOIT_$NC"
      elif (( $(echo "$CVSS_VALUE > 3.9" | bc -l) )); then
        print_output "$ORANGE$EXPLOIT_$NC"
      else
        print_output "$GREEN$EXPLOIT_$NC"
      fi
    done
    echo -e "\n[*] Exploit summary:" >> "$EXPLOIT_OVERVIEW_LOG"
    grep "Exploit\ available" "$LOG_DIR"/"$CVE_AGGREGATOR_LOG" | sort -t : -k 4 -h -r >> "$EXPLOIT_OVERVIEW_LOG"
  fi
}

cve_db_lookup() {
  VERSION_SEARCH="${VERSION//\ /:}"
  VERSION_PATH="${VERSION//\ /_}"
  print_output "[*] CVE database lookup with version information: ${GREEN}$VERSION_SEARCH${NC}"

  # CVE search:
  $PATH_CVE_SEARCH -p "$VERSION_SEARCH" > "$LOG_PATH_MODULE"/"$VERSION_PATH".txt

  AGG_LOG_FILE="$VERSION_PATH".txt
  if [[ "$THREADED" -eq 1 ]]; then
    cve_extractor &
    WAIT_PIDS_F19_2+=( "$!" )
  else
    cve_extractor
  fi

  if [[ "$THREADED" -eq 1 ]]; then
    wait_for_pid "${WAIT_PIDS_F19_2[@]}"
  fi
}

cve_extractor() {
  EXPLOIT_COUNTER_VERSION=0
  CVE_COUNTER_VERSION=0
<<<<<<< HEAD
  readarray -t CVEs_OUTPUT < <(grep -A2 -e "[[:blank:]]:\ CVE-" "$LOG_PATH_MODULE"/"$AGG_LOG_FILE" | grep -v "DATE" | grep -v "\-\-" | sed -e 's/^\ //' | sed ':a;N;$!ba;s/\nCVSS//g' | sed -e 's/: /\ :\ /g' | sort -k4 -V -r)
=======

  # extract the CVE numbers and the CVSS values and sort it:
  readarray -t CVEs_OUTPUT < <(grep -A2 -e "[[:blank:]]:\ CVE-" "$LOG_DIR"/aggregator/"$AGG_LOG_FILE" | grep -v "DATE" | grep -v "\-\-" | sed -e 's/^\ //' | sed ':a;N;$!ba;s/\nCVSS//g' | sed -e 's/: /\ :\ /g' | sort -k4 -V -r)
>>>>>>> fc4a0288
  VERSION_SEARCH=$(echo "$AGG_LOG_FILE" | sed -e 's/.txt$//' | sed -e 's/_/:/g')

  for CVE_OUTPUT in "${CVEs_OUTPUT[@]}"; do
    ((CVE_COUNTER++))
    ((CVE_COUNTER_VERSION++))
    #extract the CVSS and CVE value (remove all spaces and tabs)
    CVSS_VALUE=$(echo "$CVE_OUTPUT" | cut -d: -f3 | sed -e 's/\t//g' | sed -e 's/\ \+//g')
    CVE_VALUE=$(echo "$CVE_OUTPUT" | cut -d: -f2 | sed -e 's/\t//g' | sed -e 's/\ \+//g')

    # default value
    EXPLOIT="No exploit available"

    EDB=0
    # as we already know about a buch of kernel exploits - lets search them first
    if [[ "$VERSION" == *kernel* ]]; then
      for KERNEL_CVE_EXPLOIT in "${KERNEL_CVE_EXPLOITS[@]}"; do
        if [[ "$KERNEL_CVE_EXPLOIT" == "$CVE_VALUE" ]]; then
          EXPLOIT="Exploit (linux-exploit-suggester"
          ((EXPLOIT_COUNTER++))
          ((EXPLOIT_COUNTER_VERSION++))
          EDB=1
        fi
      done
    fi

    if [[ "$CVE_SEARCHSPLOIT" -eq 1 || "$MSF_SEARCH" -eq 1 ]] ; then
      if [[ $CVE_SEARCHSPLOIT -eq 1 ]]; then
        mapfile -t EXPLOIT_AVAIL < <(cve_searchsploit "$CVE_VALUE" 2>/dev/null)
<<<<<<< HEAD
        if [[ " ${EXPLOIT_AVAIL[*]} " =~ "Exploit DB Id:" ]]; then
          readarray -t EXPLOIT_IDS < <(echo "${EXPLOIT_AVAIL[@]}" | grep "Exploit DB Id:" | cut -d ":" -f 2 | sed 's/[^0-9]*//g' | sed 's/\ //')
          EXPLOIT="Exploit available (Source: Exploit database ID"
          for EXPLOIT_ID in "${EXPLOIT_IDS[@]}" ; do
            EXPLOIT="$EXPLOIT"" ""$EXPLOIT_ID"
            echo -e "[+] Exploit for $CVE_VALUE:\\n" >> "$LOG_DIR""/f19/exploit/""$EXPLOIT_ID"".txt"
            for LINE in "${EXPLOIT_AVAIL[@]}"; do
              echo "$LINE" >> "$LOG_DIR""/f19/exploit/""$EXPLOIT_ID"".txt"
            done
            ((EXPLOIT_COUNTER++))
            ((EXPLOIT_COUNTER_VERSION++))
          done
          EXPLOIT="$EXPLOIT"")"
          readarray -t EXPLOIT_FILES < <(echo "${EXPLOIT_AVAIL[@]}" | grep "File:" | cut -d ":" -f 2 | sed 's/\ //')
          for E_FILE in "${EXPLOIT_FILES[@]}"; do
            if [[ -f "$E_FILE" ]] ; then
              cp "$E_FILE" "$LOG_DIR""/f19/exploit/""$(basename "$E_FILE")"
            fi
=======
      fi

      if [[ $MSF_SEARCH -eq 1 ]]; then
        mapfile -t EXPLOIT_AVAIL_MSF < <(grep "$CVE_VALUE" "$TMP_DIR"/msf_cve-db.txt 2>/dev/null)
      fi

      if [[ " ${EXPLOIT_AVAIL[*]} " =~ "Exploit DB Id:" ]]; then
        readarray -t EXPLOIT_IDS < <(echo "${EXPLOIT_AVAIL[@]}" | grep "Exploit DB Id:" | cut -d ":" -f 2 | sed 's/[^0-9]*//g' | sed 's/\ //')
        if [[ "$EXPLOIT" == "No exploit available" ]]; then
          EXPLOIT="Exploit (EDB ID:"
        else
          EXPLOIT="$EXPLOIT"" / EDB ID:"
        fi
        for EXPLOIT_ID in "${EXPLOIT_IDS[@]}" ; do
          EXPLOIT="$EXPLOIT"" ""$EXPLOIT_ID"
          echo -e "[+] Exploit for $CVE_VALUE:\\n" >> "$LOG_DIR""/aggregator/exploit/""$EXPLOIT_ID"".txt"
          for LINE in "${EXPLOIT_AVAIL[@]}"; do
            echo "$LINE" >> "$LOG_DIR""/aggregator/exploit/""$EXPLOIT_ID"".txt"
>>>>>>> fc4a0288
          done
          EDB=1
          ((EXPLOIT_COUNTER++))
          ((EXPLOIT_COUNTER_VERSION++))
        done
        readarray -t EXPLOIT_FILES < <(echo "${EXPLOIT_AVAIL[@]}" | grep "File:" | cut -d ":" -f 2 | sed 's/\ //')
        for E_FILE in "${EXPLOIT_FILES[@]}"; do
          if [[ -f "$E_FILE" ]] ; then
            cp "$E_FILE" "$LOG_DIR""/aggregator/exploit/edb_""$(basename "$E_FILE")"
          fi
        done
      fi

      if [[ ${#EXPLOIT_AVAIL_MSF[@]} -gt 0 ]]; then
        if [[ "$EXPLOIT" == "No exploit available" ]]; then
          EXPLOIT="Exploit (MSF:"
        else
          EXPLOIT="$EXPLOIT"" ""/ MSF:"
        fi
        for EXPLOIT_MSF in "${EXPLOIT_AVAIL_MSF[@]}" ; do
          EXPLOIT_PATH=$(echo "$EXPLOIT_MSF" | cut -d: -f1)
          EXPLOIT_NAME=$(basename -s .rb "$EXPLOIT_PATH")
          EXPLOIT="$EXPLOIT"" ""$EXPLOIT_NAME"
          if [[ -f "$EXPLOIT_PATH" ]] ; then
            # for the web reporter we copy the original metasploit module into the emba log directory
            cp "$EXPLOIT_PATH" "$LOG_DIR""/aggregator/exploit/msf_""$EXPLOIT_NAME".rb
          fi
          ((MSF_MODULE_CNT++))
        done
        if [[ $EDB -eq 0 ]]; then
          # only count the msf exploit if we have not already count an EDB exploit
          # otherwise we count an exploit for one CVE twice
          ((EXPLOIT_COUNTER++))
          ((EXPLOIT_COUNTER_VERSION++))
          EDB=1
        fi
      fi
    fi
    if [[ $EDB -eq 1 ]]; then
      EXPLOIT="$EXPLOIT"")"
    fi

    CVE_OUTPUT=$(echo "$CVE_OUTPUT" | sed -e "s/^CVE/""$VERSION_SEARCH""/" | sed -e 's/\ \+/\t/g')
    BINARY=$(echo "$CVE_OUTPUT" | cut -d: -f1 | sed -e 's/\t//g' | sed -e 's/\ \+//g')
    VERSION=$(echo "$CVE_OUTPUT" | cut -d: -f2- | sed -e 's/\t//g' | sed -e 's/\ \+//g' | sed -e 's/:CVE-[0-9].*//')
    # we do not deal with output formatting the usual way -> we use printf
    if (( $(echo "$CVSS_VALUE > 6.9" | bc -l) )); then
<<<<<<< HEAD
      if [[ "$EXPLOIT" == *Source* ]]; then
        printf "${MAGENTA}\t%-15.15s\t:\t%-15.15s\t:\t%-15.15s\t:\t%-8.8s:\t%s${NC}\n" "$BINARY" "$VERSION" "$CVE_VALUE" "$CVSS_VALUE" "$EXPLOIT" >> "$LOG_PATH_MODULE"/cve_sum/"$AGG_LOG_FILE"
=======
      if [[ "$EXPLOIT" == *MSF* || "$EXPLOIT" == *EDB\ ID* || "$EXPLOIT" == *linux-exploit-suggester* ]]; then
        printf "${MAGENTA}\t%-15.15s\t:\t%-15.15s\t:\t%-15.15s\t:\t%-8.8s:\t%s${NC}\n" "$BINARY" "$VERSION" "$CVE_VALUE" "$CVSS_VALUE" "$EXPLOIT" >> "$LOG_DIR"/aggregator/cve_sum/"$AGG_LOG_FILE"
>>>>>>> fc4a0288
      else
        printf "${RED}\t%-15.15s\t:\t%-15.15s\t:\t%-15.15s\t:\t%-8.8s:\t%s${NC}\n" "$BINARY" "$VERSION" "$CVE_VALUE" "$CVSS_VALUE" "$EXPLOIT" >> "$LOG_PATH_MODULE"/cve_sum/"$AGG_LOG_FILE"
      fi
      ((HIGH_CVE_COUNTER++))
    elif (( $(echo "$CVSS_VALUE > 3.9" | bc -l) )); then
<<<<<<< HEAD
      if [[ "$EXPLOIT" == *Source* ]]; then
        printf "${MAGENTA}\t%-15.15s\t:\t%-15.15s\t:\t%-15.15s\t:\t%-8.8s:\t%s${NC}\n" "$BINARY" "$VERSION" "$CVE_VALUE" "$CVSS_VALUE" "$EXPLOIT" >> "$LOG_PATH_MODULE"/cve_sum/"$AGG_LOG_FILE"
=======
      if [[ "$EXPLOIT" == *MSF* || "$EXPLOIT" == *EDB\ ID* || "$EXPLOIT" == *linux-exploit-suggester* ]]; then
        printf "${MAGENTA}\t%-15.15s\t:\t%-15.15s\t:\t%-15.15s\t:\t%-8.8s:\t%s${NC}\n" "$BINARY" "$VERSION" "$CVE_VALUE" "$CVSS_VALUE" "$EXPLOIT" >> "$LOG_DIR"/aggregator/cve_sum/"$AGG_LOG_FILE"
>>>>>>> fc4a0288
      else
        printf "${ORANGE}\t%-15.15s\t:\t%-15.15s\t:\t%-15.15s\t:\t%-8.8s:\t%s${NC}\n" "$BINARY" "$VERSION" "$CVE_VALUE" "$CVSS_VALUE" "$EXPLOIT" >> "$LOG_PATH_MODULE"/cve_sum/"$AGG_LOG_FILE"
      fi
      ((MEDIUM_CVE_COUNTER++))
    else
<<<<<<< HEAD
      if [[ "$EXPLOIT" == *Source* ]]; then
        printf "${MAGENTA}\t%-15.15s\t:\t%-15.15s\t:\t%-15.15s\t:\t%-8.8s:\t%s${NC}\n" "$BINARY" "$VERSION" "$CVE_VALUE" "$CVSS_VALUE" "$EXPLOIT" >> "$LOG_PATH_MODULE"/cve_sum/"$AGG_LOG_FILE"
=======
      if [[ "$EXPLOIT" == *MSF* || "$EXPLOIT" == *EDB\ ID* || "$EXPLOIT" == *linux-exploit-suggester* ]]; then
        printf "${MAGENTA}\t%-15.15s\t:\t%-15.15s\t:\t%-15.15s\t:\t%-8.8s:\t%s${NC}\n" "$BINARY" "$VERSION" "$CVE_VALUE" "$CVSS_VALUE" "$EXPLOIT" >> "$LOG_DIR"/aggregator/cve_sum/"$AGG_LOG_FILE"
>>>>>>> fc4a0288
      else
        printf "${GREEN}\t%-15.15s\t:\t%-15.15s\t:\t%-15.15s\t:\t%-8.8s:\t%s${NC}\n" "$BINARY" "$VERSION" "$CVE_VALUE" "$CVSS_VALUE" "$EXPLOIT" >> "$LOG_PATH_MODULE"/cve_sum/"$AGG_LOG_FILE"
      fi
      ((LOW_CVE_COUNTER++))
    fi
  done


  { echo ""
    echo "[+] Statistics:$CVE_COUNTER_VERSION|$EXPLOIT_COUNTER_VERSION|$VERSION_SEARCH"
<<<<<<< HEAD
  } >> "$LOG_PATH_MODULE"/cve_sum/"$AGG_LOG_FILE"
  echo "$LOW_CVE_COUNTER" >> "$TMP_DIR"/LOW_CVE_COUNTER.tmp
  echo "$MEDIUM_CVE_COUNTER" >> "$TMP_DIR"/MEDIUM_CVE_COUNTER.tmp
  echo "$HIGH_CVE_COUNTER" >> "$TMP_DIR"/HIGH_CVE_COUNTER.tmp
  echo "$EXPLOIT_COUNTER" >> "$TMP_DIR"/EXPLOIT_COUNTER.tmp
=======
  } >> "$LOG_DIR"/aggregator/cve_sum/"$AGG_LOG_FILE"
  if [[ $LOW_CVE_COUNTER -gt 0 ]]; then
    echo "$LOW_CVE_COUNTER" >> "$TMP_DIR"/LOW_CVE_COUNTER.tmp
  fi
  if [[ $MEDIUM_CVE_COUNTER -gt 0 ]]; then
    echo "$MEDIUM_CVE_COUNTER" >> "$TMP_DIR"/MEDIUM_CVE_COUNTER.tmp
  fi
  if [[ $HIGH_CVE_COUNTER -gt 0 ]]; then
    echo "$HIGH_CVE_COUNTER" >> "$TMP_DIR"/HIGH_CVE_COUNTER.tmp
  fi
  if [[ $EXPLOIT_COUNTER -gt 0 ]]; then
    echo "$EXPLOIT_COUNTER" >> "$TMP_DIR"/EXPLOIT_COUNTER.tmp
  fi
  if [[ $MSF_MODULE_CNT -gt 0 ]]; then
    echo "$MSF_MODULE_CNT" >> "$TMP_DIR"/MSF_MODULE_CNT.tmp
  fi
>>>>>>> fc4a0288

  if [[ "$EXPLOIT_COUNTER_VERSION" -gt 0 ]]; then
    print_output ""
    grep -v "Statistics" "$LOG_PATH_MODULE"/cve_sum/"$AGG_LOG_FILE" | tee -a "$LOG_FILE"
    print_output "[+] Found $RED$BOLD$CVE_COUNTER_VERSION$NC$GREEN CVEs and $RED$BOLD$EXPLOIT_COUNTER_VERSION$NC$GREEN exploits in $ORANGE$BINARY$GREEN with version $ORANGE$VERSION.${NC}"
    print_output ""
  elif [[ "$CVE_COUNTER_VERSION" -gt 0 ]]; then
    print_output ""
    grep -v "Statistics" "$LOG_PATH_MODULE"/cve_sum/"$AGG_LOG_FILE" | tee -a "$LOG_FILE"
    print_output "[+] Found $ORANGE$BOLD$CVE_COUNTER_VERSION$NC$GREEN CVEs and $ORANGE$BOLD$EXPLOIT_COUNTER_VERSION$NC$GREEN exploits in $ORANGE$BINARY$GREEN with version $ORANGE$VERSION.${NC}"
    print_output ""
  fi
}

generate_cve_details() {
  sub_module_title "Collect CVE and exploit details."

  CVE_COUNTER=0
  EXPLOIT_COUNTER=0


  for VERSION in "${VERSIONS_CLEANED[@]}"; do
    if [[ "$THREADED" -eq 1 ]]; then
      # cve-search/mongodb calls called in parallel
      cve_db_lookup &
      WAIT_PIDS_F19+=( "$!" )
      max_pids_protection "$MAX_MODS" "${WAIT_PIDS_F19[@]}"
    else
      cve_db_lookup
    fi
  done

  if [[ "$THREADED" -eq 1 ]]; then
    wait_for_pid "${WAIT_PIDS_F19[@]}"
  fi

<<<<<<< HEAD
  print_output ""
  print_output "[*] Identified the following version details, vulnerabilities and exploits:"
  mapfile -t LOG_AGGR_FILES < <(find "$LOG_PATH_MODULE"/cve_sum/ -type f -name "*.txt" | sort 2> /dev/null)
  for FILE_AGGR in "${LOG_AGGR_FILES[@]}"; do
=======
  mapfile -t LOG_AGGR_FILES < <(find "$LOG_DIR"/aggregator/cve_sum/ -type f -name "*.txt" | sort 2> /dev/null)
  if [[ ${#LOG_AGGR_FILES[@]} -gt 0 ]]; then
    print_output ""
    print_output "[*] Identified the following version details, vulnerabilities and exploits:"
    for FILE_AGGR in "${LOG_AGGR_FILES[@]}"; do
      if [[ "$THREADED" -eq 1 ]]; then
        final_outputter &
        WAIT_PIDS_F19+=( "$!" )
      else
        final_outputter
      fi
    done

>>>>>>> fc4a0288
    if [[ "$THREADED" -eq 1 ]]; then
      wait_for_pid "${WAIT_PIDS_F19[@]}"
    fi
    print_output "${NC}"
  fi
}

final_outputter() {
    if [[ -f $FILE_AGGR ]]; then
      BIN=""
      VERSION=""
      STATS=$(grep "\[+\]\ Statistics\:" "$FILE_AGGR" | cut -d: -f2- 2>/dev/null)
      #26|0|gnu:binutils:2.21:p12
  
      BIN_VERSION=$(echo "$STATS" | cut -d\| -f3-)
      # shellcheck disable=SC2001
      BIN_VERSION=$(echo "$BIN_VERSION" | sed -e 's/:/\ /g')
      #gnu:binutils:2.21:p12

      F_COUNTER=0
      for FIELD in $BIN_VERSION; do

        if [[ "$F_COUNTER" -eq 0 ]];then
          # the initial field is always the binary name
          BIN="$FIELD"
        elif echo "$FIELD" | grep -q "^p[0-9]"; then
          # something like "binary 1.23 p13"
          VERSION="$VERSION-$FIELD"
        elif echo "$FIELD" | grep -q "^r[0-9]"; then
          # something like "binary 1.23 r13"
          VERSION="$VERSION-$FIELD"
        elif echo "$FIELD" | grep -q "^b[0-9]"; then
          # something like "binary 1.23 b13"
          VERSION="$VERSION-$FIELD"
        elif echo "$FIELD" | grep -q "^sr[0-9][0-9][0-9][0-9]"; then
          #VxWorks:sr0530
          VERSION="$VERSION-$FIELD"
        elif echo "$FIELD" | grep -q "^[a-z]"; then
          # if FIELD starts with a letter it is a binary name
          # cases like r12 and p12 are already handled as versions
          BIN="$BIN $FIELD"
        elif echo "$FIELD" | grep -q "^[0-9]"; then
          VERSION="$VERSION $FIELD"
        elif [[ "$F_COUNTER" -gt 2 ]];then
          # if we reach this and our counter is above 2 it is probably a version field
          VERSION="$VERSION-$FIELD"
        fi
        # sometimes we start with a space
        # shellcheck disable=SC2001
        VERSION=$(echo "$VERSION" | sed -e 's/^\ //')
        # shellcheck disable=SC2001
        BIN=$(echo "$BIN" | sed -e 's/^\ //')
        (( F_COUNTER++ ))
      done
  
      EXPLOITS=$(echo "$STATS" | cut -d\| -f2 | sed -e 's/\ //g')
      CVEs=$(echo "$STATS" | cut -d\| -f1 | sed -e 's/\ //g')
  
      if [[ -n "$CVEs" && -n "$EXPLOITS" ]]; then
        if [[ "$CVEs" -gt 0 || "$EXPLOITS" -gt 0 ]]; then
          if [[ "$EXPLOITS" -gt 0 ]]; then
            printf "[${MAGENTA}+${NC}]${MAGENTA} Found version details: \t%-20.20s\t:\t%-15.15s\t:\tCVEs: %-8.8s\t:\tExploits: %-8.8s${NC}\n" "$BIN" "$VERSION" "$CVEs" "$EXPLOITS" | tee -a "$LOG_DIR"/"$CVE_AGGREGATOR_LOG"
          else
            printf "[${ORANGE}+${NC}]${ORANGE} Found version details: \t%-20.20s\t:\t%-15.15s\t:\tCVEs: %-8.8s\t:\tExploits: %-8.8s${NC}\n" "$BIN" "$VERSION" "$CVEs" "$EXPLOITS" | tee -a "$LOG_DIR"/"$CVE_AGGREGATOR_LOG"
          fi
        elif [[ "$CVEs" -eq 0 && "$EXPLOITS" -eq 0 ]]; then
          printf "[${GREEN}+${NC}]${GREEN} Found version details: \t%-20.20s\t:\t%-15.15s\t:\tCVEs: %-8.8s\t:\tExploits: %-8.8s${NC}\n" "$BIN" "$VERSION" "$CVEs" "$EXPLOITS" | tee -a "$LOG_DIR"/"$CVE_AGGREGATOR_LOG"
        else
          # this should never happen ...
          printf "[+] Found version details: \t%-20.20s\t:\t%-15.15s\t:\tCVEs: %-8.8s\t:\tExploits: %-8.8s\n" "$BIN" "$VERSION" "$CVEs" "$EXPLOITS" | tee -a "$LOG_DIR"/"$CVE_AGGREGATOR_LOG"
        fi
      fi
    fi
}

get_firmware_base_version_check() {
  print_output "[*] Collect version details of module r09 or s09 - firmware_base_version_check."
  if [[ -f "$LOG_DIR"/"$FW_VER_CHECK_LOG" ]]; then
    # if we have already kernel information:
    if [[ "$KERNELV" -eq 1 ]]; then
      readarray -t VERSIONS_STAT_CHECK < <(grep "Version information found" "$LOG_DIR"/"$FW_VER_CHECK_LOG" | cut -d\  -f5- | sed -e 's/ in firmware blob.//' | sort -u | grep -v "Linux kernel\|Linux-")
    else
      readarray -t VERSIONS_STAT_CHECK < <(grep "Version information found" "$LOG_DIR"/"$FW_VER_CHECK_LOG" | cut -d\  -f5- | sed -e 's/ in firmware blob.//' | sort -u)
    fi
  fi
}

get_kernel_check() {
  print_output "[*] Collect version details of module s25_kernel_check."
  if [[ -f "$LOG_DIR"/"$KERNEL_CHECK_LOG" ]]; then
    readarray -t KERNEL_CVE_EXPLOITS < <(grep "\[+\].*\[CVE-" "$LOG_DIR"/"$KERNEL_CHECK_LOG" | cut -d\[ -f3 | cut -d\] -f1 | sed -e 's/,/\r\n/g')
    ## do a bit of sed modifications to have the same output as from the pre checker
    readarray -t VERSIONS_KERNEL < <(grep "Statistics:" "$LOG_DIR"/"$KERNEL_CHECK_LOG" | sed -e 's/\[\*\]\ Statistics\:/kernel\ /' | sort -u)
  fi
}

get_usermode_emulator() {
  print_output "[*] Collect version details of module s115_usermode_emulator."
  if [[ -f "$LOG_DIR"/"$EMUL_LOG" ]]; then
    readarray -t VERSIONS_EMULATOR < <(grep "Version information found" "$LOG_DIR"/"$EMUL_LOG" | cut -d\  -f5- | sed -e 's/\ found\ in.*$//' | sed -e 's/vers..n\ //' | sed -e 's/\ (from.*$//' | sort -u)
  fi
}<|MERGE_RESOLUTION|>--- conflicted
+++ resolved
@@ -517,13 +517,9 @@
 
 generate_special_log() {
   if [[ $(grep -c "Found.*CVEs\ and" "$LOG_FILE") -gt 0 ]]; then
-<<<<<<< HEAD
+    sub_module_title "Minimal report of exploits and CVE's."
+
     readarray -t FILES < <(find "$LOG_PATH_MODULE"/ -type f)
-=======
-    sub_module_title "Minimal report of exploits and CVE's."
-
-    readarray -t FILES < <(find "$LOG_DIR"/aggregator/ -type f)
->>>>>>> fc4a0288
     print_output ""
     print_output "[*] CVE log file stored in $CVE_MINIMAL_LOG.\\n"
     for FILE in "${FILES[@]}"; do
@@ -582,13 +578,8 @@
 cve_extractor() {
   EXPLOIT_COUNTER_VERSION=0
   CVE_COUNTER_VERSION=0
-<<<<<<< HEAD
+  # extract the CVE numbers and the CVSS values and sort it:
   readarray -t CVEs_OUTPUT < <(grep -A2 -e "[[:blank:]]:\ CVE-" "$LOG_PATH_MODULE"/"$AGG_LOG_FILE" | grep -v "DATE" | grep -v "\-\-" | sed -e 's/^\ //' | sed ':a;N;$!ba;s/\nCVSS//g' | sed -e 's/: /\ :\ /g' | sort -k4 -V -r)
-=======
-
-  # extract the CVE numbers and the CVSS values and sort it:
-  readarray -t CVEs_OUTPUT < <(grep -A2 -e "[[:blank:]]:\ CVE-" "$LOG_DIR"/aggregator/"$AGG_LOG_FILE" | grep -v "DATE" | grep -v "\-\-" | sed -e 's/^\ //' | sed ':a;N;$!ba;s/\nCVSS//g' | sed -e 's/: /\ :\ /g' | sort -k4 -V -r)
->>>>>>> fc4a0288
   VERSION_SEARCH=$(echo "$AGG_LOG_FILE" | sed -e 's/.txt$//' | sed -e 's/_/:/g')
 
   for CVE_OUTPUT in "${CVEs_OUTPUT[@]}"; do
@@ -617,26 +608,6 @@
     if [[ "$CVE_SEARCHSPLOIT" -eq 1 || "$MSF_SEARCH" -eq 1 ]] ; then
       if [[ $CVE_SEARCHSPLOIT -eq 1 ]]; then
         mapfile -t EXPLOIT_AVAIL < <(cve_searchsploit "$CVE_VALUE" 2>/dev/null)
-<<<<<<< HEAD
-        if [[ " ${EXPLOIT_AVAIL[*]} " =~ "Exploit DB Id:" ]]; then
-          readarray -t EXPLOIT_IDS < <(echo "${EXPLOIT_AVAIL[@]}" | grep "Exploit DB Id:" | cut -d ":" -f 2 | sed 's/[^0-9]*//g' | sed 's/\ //')
-          EXPLOIT="Exploit available (Source: Exploit database ID"
-          for EXPLOIT_ID in "${EXPLOIT_IDS[@]}" ; do
-            EXPLOIT="$EXPLOIT"" ""$EXPLOIT_ID"
-            echo -e "[+] Exploit for $CVE_VALUE:\\n" >> "$LOG_DIR""/f19/exploit/""$EXPLOIT_ID"".txt"
-            for LINE in "${EXPLOIT_AVAIL[@]}"; do
-              echo "$LINE" >> "$LOG_DIR""/f19/exploit/""$EXPLOIT_ID"".txt"
-            done
-            ((EXPLOIT_COUNTER++))
-            ((EXPLOIT_COUNTER_VERSION++))
-          done
-          EXPLOIT="$EXPLOIT"")"
-          readarray -t EXPLOIT_FILES < <(echo "${EXPLOIT_AVAIL[@]}" | grep "File:" | cut -d ":" -f 2 | sed 's/\ //')
-          for E_FILE in "${EXPLOIT_FILES[@]}"; do
-            if [[ -f "$E_FILE" ]] ; then
-              cp "$E_FILE" "$LOG_DIR""/f19/exploit/""$(basename "$E_FILE")"
-            fi
-=======
       fi
 
       if [[ $MSF_SEARCH -eq 1 ]]; then
@@ -652,10 +623,9 @@
         fi
         for EXPLOIT_ID in "${EXPLOIT_IDS[@]}" ; do
           EXPLOIT="$EXPLOIT"" ""$EXPLOIT_ID"
-          echo -e "[+] Exploit for $CVE_VALUE:\\n" >> "$LOG_DIR""/aggregator/exploit/""$EXPLOIT_ID"".txt"
+          echo -e "[+] Exploit for $CVE_VALUE:\\n" >> "$LOG_PATH_MODULE""/exploit/""$EXPLOIT_ID"".txt"
           for LINE in "${EXPLOIT_AVAIL[@]}"; do
-            echo "$LINE" >> "$LOG_DIR""/aggregator/exploit/""$EXPLOIT_ID"".txt"
->>>>>>> fc4a0288
+            echo "$LINE" >> "$LOG_PATH_MODULE""/exploit/""$EXPLOIT_ID"".txt"
           done
           EDB=1
           ((EXPLOIT_COUNTER++))
@@ -664,7 +634,7 @@
         readarray -t EXPLOIT_FILES < <(echo "${EXPLOIT_AVAIL[@]}" | grep "File:" | cut -d ":" -f 2 | sed 's/\ //')
         for E_FILE in "${EXPLOIT_FILES[@]}"; do
           if [[ -f "$E_FILE" ]] ; then
-            cp "$E_FILE" "$LOG_DIR""/aggregator/exploit/edb_""$(basename "$E_FILE")"
+            cp "$E_FILE" "$LOG_PATH_MODULE""/exploit/edb_""$(basename "$E_FILE")"
           fi
         done
       fi
@@ -681,7 +651,7 @@
           EXPLOIT="$EXPLOIT"" ""$EXPLOIT_NAME"
           if [[ -f "$EXPLOIT_PATH" ]] ; then
             # for the web reporter we copy the original metasploit module into the emba log directory
-            cp "$EXPLOIT_PATH" "$LOG_DIR""/aggregator/exploit/msf_""$EXPLOIT_NAME".rb
+            cp "$EXPLOIT_PATH" "$LOG_PATH_MODULE""/exploit/msf_""$EXPLOIT_NAME".rb
           fi
           ((MSF_MODULE_CNT++))
         done
@@ -703,37 +673,22 @@
     VERSION=$(echo "$CVE_OUTPUT" | cut -d: -f2- | sed -e 's/\t//g' | sed -e 's/\ \+//g' | sed -e 's/:CVE-[0-9].*//')
     # we do not deal with output formatting the usual way -> we use printf
     if (( $(echo "$CVSS_VALUE > 6.9" | bc -l) )); then
-<<<<<<< HEAD
-      if [[ "$EXPLOIT" == *Source* ]]; then
+      if [[ "$EXPLOIT" == *MSF* || "$EXPLOIT" == *EDB\ ID* || "$EXPLOIT" == *linux-exploit-suggester* ]]; then
         printf "${MAGENTA}\t%-15.15s\t:\t%-15.15s\t:\t%-15.15s\t:\t%-8.8s:\t%s${NC}\n" "$BINARY" "$VERSION" "$CVE_VALUE" "$CVSS_VALUE" "$EXPLOIT" >> "$LOG_PATH_MODULE"/cve_sum/"$AGG_LOG_FILE"
-=======
-      if [[ "$EXPLOIT" == *MSF* || "$EXPLOIT" == *EDB\ ID* || "$EXPLOIT" == *linux-exploit-suggester* ]]; then
-        printf "${MAGENTA}\t%-15.15s\t:\t%-15.15s\t:\t%-15.15s\t:\t%-8.8s:\t%s${NC}\n" "$BINARY" "$VERSION" "$CVE_VALUE" "$CVSS_VALUE" "$EXPLOIT" >> "$LOG_DIR"/aggregator/cve_sum/"$AGG_LOG_FILE"
->>>>>>> fc4a0288
       else
         printf "${RED}\t%-15.15s\t:\t%-15.15s\t:\t%-15.15s\t:\t%-8.8s:\t%s${NC}\n" "$BINARY" "$VERSION" "$CVE_VALUE" "$CVSS_VALUE" "$EXPLOIT" >> "$LOG_PATH_MODULE"/cve_sum/"$AGG_LOG_FILE"
       fi
       ((HIGH_CVE_COUNTER++))
     elif (( $(echo "$CVSS_VALUE > 3.9" | bc -l) )); then
-<<<<<<< HEAD
-      if [[ "$EXPLOIT" == *Source* ]]; then
+      if [[ "$EXPLOIT" == *MSF* || "$EXPLOIT" == *EDB\ ID* || "$EXPLOIT" == *linux-exploit-suggester* ]]; then
         printf "${MAGENTA}\t%-15.15s\t:\t%-15.15s\t:\t%-15.15s\t:\t%-8.8s:\t%s${NC}\n" "$BINARY" "$VERSION" "$CVE_VALUE" "$CVSS_VALUE" "$EXPLOIT" >> "$LOG_PATH_MODULE"/cve_sum/"$AGG_LOG_FILE"
-=======
-      if [[ "$EXPLOIT" == *MSF* || "$EXPLOIT" == *EDB\ ID* || "$EXPLOIT" == *linux-exploit-suggester* ]]; then
-        printf "${MAGENTA}\t%-15.15s\t:\t%-15.15s\t:\t%-15.15s\t:\t%-8.8s:\t%s${NC}\n" "$BINARY" "$VERSION" "$CVE_VALUE" "$CVSS_VALUE" "$EXPLOIT" >> "$LOG_DIR"/aggregator/cve_sum/"$AGG_LOG_FILE"
->>>>>>> fc4a0288
       else
         printf "${ORANGE}\t%-15.15s\t:\t%-15.15s\t:\t%-15.15s\t:\t%-8.8s:\t%s${NC}\n" "$BINARY" "$VERSION" "$CVE_VALUE" "$CVSS_VALUE" "$EXPLOIT" >> "$LOG_PATH_MODULE"/cve_sum/"$AGG_LOG_FILE"
       fi
       ((MEDIUM_CVE_COUNTER++))
     else
-<<<<<<< HEAD
-      if [[ "$EXPLOIT" == *Source* ]]; then
+      if [[ "$EXPLOIT" == *MSF* || "$EXPLOIT" == *EDB\ ID* || "$EXPLOIT" == *linux-exploit-suggester* ]]; then
         printf "${MAGENTA}\t%-15.15s\t:\t%-15.15s\t:\t%-15.15s\t:\t%-8.8s:\t%s${NC}\n" "$BINARY" "$VERSION" "$CVE_VALUE" "$CVSS_VALUE" "$EXPLOIT" >> "$LOG_PATH_MODULE"/cve_sum/"$AGG_LOG_FILE"
-=======
-      if [[ "$EXPLOIT" == *MSF* || "$EXPLOIT" == *EDB\ ID* || "$EXPLOIT" == *linux-exploit-suggester* ]]; then
-        printf "${MAGENTA}\t%-15.15s\t:\t%-15.15s\t:\t%-15.15s\t:\t%-8.8s:\t%s${NC}\n" "$BINARY" "$VERSION" "$CVE_VALUE" "$CVSS_VALUE" "$EXPLOIT" >> "$LOG_DIR"/aggregator/cve_sum/"$AGG_LOG_FILE"
->>>>>>> fc4a0288
       else
         printf "${GREEN}\t%-15.15s\t:\t%-15.15s\t:\t%-15.15s\t:\t%-8.8s:\t%s${NC}\n" "$BINARY" "$VERSION" "$CVE_VALUE" "$CVSS_VALUE" "$EXPLOIT" >> "$LOG_PATH_MODULE"/cve_sum/"$AGG_LOG_FILE"
       fi
@@ -744,14 +699,7 @@
 
   { echo ""
     echo "[+] Statistics:$CVE_COUNTER_VERSION|$EXPLOIT_COUNTER_VERSION|$VERSION_SEARCH"
-<<<<<<< HEAD
   } >> "$LOG_PATH_MODULE"/cve_sum/"$AGG_LOG_FILE"
-  echo "$LOW_CVE_COUNTER" >> "$TMP_DIR"/LOW_CVE_COUNTER.tmp
-  echo "$MEDIUM_CVE_COUNTER" >> "$TMP_DIR"/MEDIUM_CVE_COUNTER.tmp
-  echo "$HIGH_CVE_COUNTER" >> "$TMP_DIR"/HIGH_CVE_COUNTER.tmp
-  echo "$EXPLOIT_COUNTER" >> "$TMP_DIR"/EXPLOIT_COUNTER.tmp
-=======
-  } >> "$LOG_DIR"/aggregator/cve_sum/"$AGG_LOG_FILE"
   if [[ $LOW_CVE_COUNTER -gt 0 ]]; then
     echo "$LOW_CVE_COUNTER" >> "$TMP_DIR"/LOW_CVE_COUNTER.tmp
   fi
@@ -767,7 +715,6 @@
   if [[ $MSF_MODULE_CNT -gt 0 ]]; then
     echo "$MSF_MODULE_CNT" >> "$TMP_DIR"/MSF_MODULE_CNT.tmp
   fi
->>>>>>> fc4a0288
 
   if [[ "$EXPLOIT_COUNTER_VERSION" -gt 0 ]]; then
     print_output ""
@@ -804,13 +751,7 @@
     wait_for_pid "${WAIT_PIDS_F19[@]}"
   fi
 
-<<<<<<< HEAD
-  print_output ""
-  print_output "[*] Identified the following version details, vulnerabilities and exploits:"
   mapfile -t LOG_AGGR_FILES < <(find "$LOG_PATH_MODULE"/cve_sum/ -type f -name "*.txt" | sort 2> /dev/null)
-  for FILE_AGGR in "${LOG_AGGR_FILES[@]}"; do
-=======
-  mapfile -t LOG_AGGR_FILES < <(find "$LOG_DIR"/aggregator/cve_sum/ -type f -name "*.txt" | sort 2> /dev/null)
   if [[ ${#LOG_AGGR_FILES[@]} -gt 0 ]]; then
     print_output ""
     print_output "[*] Identified the following version details, vulnerabilities and exploits:"
@@ -823,7 +764,6 @@
       fi
     done
 
->>>>>>> fc4a0288
     if [[ "$THREADED" -eq 1 ]]; then
       wait_for_pid "${WAIT_PIDS_F19[@]}"
     fi
