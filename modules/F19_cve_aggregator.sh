#!/bin/bash

# emba - EMBEDDED LINUX ANALYZER
#
# Copyright 2020 Siemens Energy AG
# Copyright 2020 Siemens AG
#
# emba comes with ABSOLUTELY NO WARRANTY. This is free software, and you are
# welcome to redistribute it under the terms of the GNU General Public License.
# See LICENSE file for usage of this software.
#
# emba is licensed under GPLv3
#
# Author(s): Michael Messner, Pascal Eckmann

# Description:  Module with all available functions and patterns to use
#               Access:
#                 firmware root path via $FIRMWARE_PATH
#                 binary array via ${BINARIES[@]}

F19_cve_aggregator() {
  module_log_init "${FUNCNAME[0]}"
  module_title "Final CVE aggregator"
  
  # we need:
  # apt-get install bc
  # sudo pip3 install cve-searchsploit
  # https://github.com/cve-search/cve-search

  # set it up
  PATH_CVE_SEARCH="./external/cve-search/bin/search.py"
  if ! [[ -d "$LOG_DIR"/aggregator ]] ; then
    mkdir "$LOG_DIR"/aggregator
  fi
  KERNELV=0

  CVE_AGGREGATOR_LOG="f19_cve_aggregator.txt"
  FW_BASE_VER_CHECK_LOG="p09_firmware_base_version_check.txt"
  FW_VER_CHECK_LOG="s09_firmware_base_version_check.txt"
  KERNEL_CHECK_LOG="s25_kernel_check.txt"
  EMUL_LOG="s115_usermode_emulator.txt"

  if [[ -f $PATH_CVE_SEARCH ]]; then
    print_output "[*] Aggregate vulnerability details"

    get_kernel_check
    # if we found a kernel in the kernel checker module we are going to use this kernel version (usually this version is better)
    # [+] Found Version details (base check): Linux kernel version 2.6.33
    # vs:
    # [+] Found Version details (kernel): Linux kernel version 2.6.33.2
    if [[ ${#VERSIONS_KERNEL[@]} -ne 0 ]]; then
      # then we have found a kernel in our s25 kernel module
      KERNELV=1
    fi

    get_firmware_base_version_check
    get_usermode_emulator
    aggregate_versions
    
    # Mongo DB is running on Port 27017. If not we can't check CVEs
    if [[ $(netstat -ant | grep -c 27017) -gt 0 ]]; then
      generate_cve_details
    else
      print_output "[-] MongoDB not running on port 27017."
      print_output "[-] CVE checks not possible!"
      print_output "[-] Have you installed all the needed dependencies?"
      print_output "[-] Installation instructions can be found on github.io: https://cve-search.github.io/cve-search/getting_started/installation.html#installation"
    fi
    FORMAT_LOG="$FORMAT_LOG_BAK"
  else
    print_output "[-] CVE search binary search.py not found."
    print_output "[-] Run the installer or install it from here: https://github.com/cve-search/cve-search."
    print_output "[-] Installation instructions can be found on github.io: https://cve-search.github.io/cve-search/getting_started/installation.html#installation"
  fi
}

prepare_version_data() {
    #print_output "$VERSION_lower"
    # we try to handle as many version strings as possible through these generic rules
    VERSION_lower="$(echo "$VERSION" | tr '[:upper:]' '[:lower:]')"
    # tab -> space
    # remove multiple spaces
    # shellcheck disable=SC2001
    VERSION_lower="$(echo "$VERSION_lower" | sed -e 's/[[:space:]]\+/\ /g')"

<<<<<<< HEAD
    #This is perl 5, version 20, subversion 0 (v5.20.0) built
    VERSION_lower="${VERSION_lower//this\ is\ perl\ .*\ .v/perl\ }"
    VERSION_lower="${VERSION_lower//.\ built.*/}"
=======
>>>>>>> 1dd4c800
    # GNU gdbserver (GDB)
    VERSION_lower="${VERSION_lower//gnu\ gdbserver\ /gdb\ }"
    VERSION_lower="${VERSION_lower//(gdb)/}"
    #zic.c
    VERSION_lower="${VERSION_lower//zic\.c/zic}"
    #bzip2, a block-sorting file compressor.  Version 1.0.6, 
    VERSION_lower="${VERSION_lower//bzip2,\ a\ block-sorting\ file\ compressor\.\ version/bzip2}"
<<<<<<< HEAD
    #gpg (GnuPG) 2.2.17
    VERSION_lower="${VERSION_lower//gpg\ (gnupg)/gnupg}"
    #D-Bus Message Bus Daemon 1.6.8
    VERSION_lower="${VERSION_lower//d-bus\ message\ bus\ daemon/:dbus\ }"
=======
>>>>>>> 1dd4c800
    #jQuery JavaScript Library v1.4.3
    VERSION_lower="${VERSION_lower//jquery\ javascript\ library\ v/jquery\ }"
    # GNU Midnight Commander 
    VERSION_lower="${VERSION_lower//gnu\ midnight\ commander/midnight_commander}"
    #xl2tpd version:  xl2tpd-1.3.6
    VERSION_lower="${VERSION_lower//xl2tpd\ version\:\ xl2tpd-/xl2tp\ }"
<<<<<<< HEAD
    VERSION_lower="${VERSION_lower//xl2tpd\ server.*\ xl2tpd-/xl2tpd\ }"
    #VERSION_lower="${VERSION_lower//xl2tpd-/}"
=======
    VERSION_lower="${VERSION_lower//xl2tpd\ server\ xl2tpd-/xl2tpd\ }"
>>>>>>> 1dd4c800
    VERSION_lower="${VERSION_lower//goahead\ /goahead\ }"
    # Compiled\ with\ U-Boot -> u-boot
    VERSION_lower="${VERSION_lower//compiled\ with\ u-boot/u-boot }"
    #tcpdump.4.6.2 version
    VERSION_lower="${VERSION_lower//tcpdump\./tcpdump\ }"
    #ntpd\ -\ standard\ NTP\ query\ program\ -\ Ver\.
    VERSION_lower="${VERSION_lower//ntpd\ -\ ntp\ daemon\ program\ -\ ver\.\ /ntpd\ }"
    VERSION_lower="${VERSION_lower//ntpq\ -\ standard\ ntp\ query\ program\ -\ ver\.\ /ntpq\ }"
    #This is SMTPclient Version
    VERSION_lower="${VERSION_lower//this\ is\ smtpclient/smtpclient}"
<<<<<<< HEAD
=======
    #btconfig - BTCONFIG Tool ver
    VERSION_lower="${VERSION_lower//-\ btconfig\ tool\ ver/}"
    # hciemu - HCI emulator ver 
    VERSION_lower="${VERSION_lower//-\ hci\ emulator\ ver/}"
    # hcitool - HCI Tool ver 
    VERSION_lower="${VERSION_lower//-\ hci\ tool\ ver/}"
    # sdptool - SDP tool 
    VERSION_lower="${VERSION_lower//-\ sdp\ tool/}"
>>>>>>> 1dd4c800
    # iputils-sss
    VERSION_lower="${VERSION_lower//iputils-sss/iputils\ }"
    VERSION_lower="${VERSION_lower//iproute2-ss/iproute2\ }"
    #nettle-hash\ (nettle\ -> nettle
    VERSION_lower="${VERSION_lower//nettle-hash\ ./}"
    # if we have a version string like "binary version v1.2.3" we have to remove the version and the v:
    VERSION_lower="${VERSION_lower//\ version\:/}"
    VERSION_lower="${VERSION_lower//version\ /}"
    # ubiXYZ -> mtd-utils
    VERSION_lower="${VERSION_lower//ubinfo/mtd-utils}"
    VERSION_lower="${VERSION_lower//ubiattach/mtd-utils}"
    VERSION_lower="${VERSION_lower//ubidetach/mtd-utils}"
    VERSION_lower="${VERSION_lower//ubimkvol/mtd-utils}"
    VERSION_lower="${VERSION_lower//ubirmvol/mtd-utils}"
    VERSION_lower="${VERSION_lower//ubiblock/mtd-utils}"
    VERSION_lower="${VERSION_lower//ubiupdatevol/mtd-utils}"
    VERSION_lower="${VERSION_lower//ubicrc32/mtd-utils}"
    VERSION_lower="${VERSION_lower//ubinize/mtd-utils}"
    VERSION_lower="${VERSION_lower//ubiformat/mtd-utils}"
    VERSION_lower="${VERSION_lower//mtdinfo/mtd-utils}"
    VERSION_lower="${VERSION_lower//nandwrite/mtd-utils}"
    VERSION_lower="${VERSION_lower//nanddump/mtd-utils}"
    VERSION_lower="${VERSION_lower//flash_erase/mtd-utils}"
    #i2cXYZ -> i2c-tools
    VERSION_lower="${VERSION_lower//i2cdetect/i2c-tools}"
    VERSION_lower="${VERSION_lower//i2cdump/i2c-tools}"
    VERSION_lower="${VERSION_lower//i2cget/i2c-tools}"
    VERSION_lower="${VERSION_lower//i2cset/i2c-tools}"
    # expat_1.1.1 -> expat 1.1.1
    VERSION_lower="${VERSION_lower//expat_/expat\ }"
    #pinentry-curses (pinentry)
    VERSION_lower="${VERSION_lower//pinentry-curses\ (pinentry)/pinentry}"
    # lsusb (usbutils)
    VERSION_lower="${VERSION_lower//lsusb\ (usbutils)/usbutils}"
    # shellcheck disable=SC2001
    VERSION_lower="$(echo "$VERSION_lower" | sed -e 's/getconf\ (.*)/getconf/')"
    # shellcheck disable=SC2001
    VERSION_lower="$(echo "$VERSION_lower" | sed -e 's/localedef\ (.*)/localedef/')"
    # shellcheck disable=SC2001
    VERSION_lower="$(echo "$VERSION_lower" | sed -e 's/pt_chown\ (.*)/pt_chown/')"
    # shellcheck disable=SC2001
    VERSION_lower="$(echo "$VERSION_lower" | sed -e 's/rpcinfo\ (.*)/rpcinfo/')"
    #This is perl 5, version 20, subversion 0 (v5.20.0) built
    # shellcheck disable=SC2001
    VERSION_lower="$(echo "$VERSION_lower" | sed -e 's/this\ is\ perl.*.v/perl\ /')"
    #gpg (GnuPG) 2.2.17
    # shellcheck disable=SC2001
    VERSION_lower="$(echo "$VERSION_lower" | sed -e 's/g.*\ (gnupg)/gnupg/')"
    #Wireless-Tools version 29
    VERSION_lower="${VERSION_lower//wireless-tools\ /wireless_tools\ }"
    VERSION_lower="${VERSION_lower//i.*\ wireless_tools\ /wireless_tools\ }"
    # apt-Version 1.2.3
    VERSION_lower="${VERSION_lower//apt-/apt\ }"
    # remove the v in something like this: "space v[number]"
    VERSION_lower="$(echo "$VERSION_lower" | sed -r 's/\ v([0-9]+)/\ \1/g')"
    # "mkfs\.jffs2\ revision\ [0-9]\.[0-9]\.[0-9]\.[0-9]"
    VERSION_lower="${VERSION_lower//revision\ /}"
<<<<<<< HEAD
=======
    # mkfs.jffs2: error!: revision 1.60
    VERSION_lower="${VERSION_lower//:\ error!:/}"
>>>>>>> 1dd4c800
    #"Dropbear\ sshd\ v20[0-9][0-9]\.[0-9][0-9]"
    VERSION_lower="${VERSION_lower//dropbear\ sshd/dropbear_ssh}"
    #3.0.10 - $Id: ez-ipupdate.c,v 1.44 (from binary 3322ip) found in qemu_3322ip.txt.
    VERSION_lower="$(echo "$VERSION_lower" | sed -r 's/([0-9]\.[0-9]\.[0-9]+)\ -\ .*ez\-ipupdate\.c,v\ [0-9]\.[0-9][0-9]/ez-ipupdate \1/')"
    #"ndisc6\:\ IPv6\ Neighbor\/Router\ Discovery\ userland\ tool\ [0-9]\.[0-9]\.[0-9]\ "
    VERSION_lower="${VERSION_lower//\:\ ipv6\ neighbor\/router\ discovery\ userland\ tool/}"
    #"ucloud_v2\ ver\.[0-9][0-9][0-9]"
    VERSION_lower="${VERSION_lower//ver\./}"
    # rdnssd\:\ IPv6\ Recursive\ DNS\ Server\ discovery\ Daemon\
    VERSION_lower="${VERSION_lower//\:\ ipv6\ recursive\ dns\ server\ discovery\ daemon/}"
    #NETIO\ -\ Network\ Throughput\ Benchmark,\ Version
    VERSION_lower="${VERSION_lower//-\ network\ throughput\ benchmark\,\ /}"
    #ntpd\ -\ NTP\ daemon\ program\ -\ Ver\.
    VERSION_lower="${VERSION_lower//-\ ntp\ daemon\ program\ -/}"
    # GNU bash, 4.3.39
    VERSION_lower="${VERSION_lower//gnu\ bash,\ /bash\ }"
    # FUSE library version: 2.9.4
    VERSION_lower="${VERSION_lower//fuse\ library/fuse}"
    #Linux strongSwan 5.2.2 
    VERSION_lower="${VERSION_lower//linux\ strongswan/strongswan}"
    # NET-SNMP\ version:\ \ 
    #VERSION_lower="${VERSION_lower//net-snmp/net-snmp}"
    #igmpproxy, Version 0.1
    VERSION_lower="${VERSION_lower//,/}"
    #flash_eraseall $ 1.1 $
    VERSION_lower="${VERSION_lower//\$/}"
    #radlogin.cv
    VERSION_lower="${VERSION_lower//radlogin\.cv/radlogin}"
    #event log utility
    VERSION_lower="${VERSION_lower//event\ log\ utility/event_log_utility}"
    #message manager utility
    VERSION_lower="${VERSION_lower//message\ manager\ utility/message_manager_utility}"
    # BoosterMainFunction:305
    VERSION_lower="${VERSION_lower//boostermainfunction:305/booster}"
    VERSION_lower="${VERSION_lower//:/}"
    VERSION_lower="${VERSION_lower//--\ /}"
    VERSION_lower="${VERSION_lower//-\ /}"
    #mini_httpd/1.19
    VERSION_lower="${VERSION_lower/\//\ }"
    #OpenLDAP:\ ldapsearch
    VERSION_lower="${VERSION_lower/openldap\ ldapsearch/openldap}"
    #Beceem\ CM\ Server\
    VERSION_lower="${VERSION_lower//beceem\ cm\ server/beceem}"
    VERSION_lower="${VERSION_lower//beceem\ cscm\ command\ line\ client/beceem}"
    # loadkeys von kbd
    VERSION_lower="${VERSION_lower//loadkeys\ von\ kbd/loadkeys}"
    # CLIENT\ libcurl\
    VERSION_lower="${VERSION_lower//client\ libcurl/libcurl }"
    #Intel SDK for UPnP devices /1.2
    VERSION_lower="${VERSION_lower//intel\ sdk\ for\ upnp\ devices\ \ /portable_sdk_for_upnp\ }"
    # busybox 1.00-pre2 -> we ignore the pre
    VERSION_lower="$(echo "$VERSION_lower" | sed -r 's/busybox\ ([0-9]\.[0-9][0-9])-pre[0-9]/busybox\ \1/g')"
    # GNU C Library (AuDis-V04.56) stable release version 2.23
    # shellcheck disable=SC2001
    VERSION_lower="$(echo "$VERSION_lower" | sed -e 's/gnu\ c\ library\ .*\ release/glibc/')"
    # (Debian EGLIBC 2.13-38+deb7u11) 2.13
    # shellcheck disable=SC2001
    VERSION_lower="$(echo "$VERSION_lower" | sed -e 's/(eglibc)/eglibc/')"
    # shellcheck disable=SC2001
    VERSION_lower="$(echo "$VERSION_lower" | sed -e 's/(.*\ eglibc\ .*)/eglibc/')"
    #vxworks 7 sr0530 -> vxworks 7:sr0530
    VERSION_lower="$(echo "$VERSION_lower" | sed -r 's/vxworks\ ([0-9])\ sr([0-9]+)/vxworks\ \1:sr\2/g')"
    #OpenSSH_7.8p1 -> openssh 7.8:p1 
    VERSION_lower="$(echo "$VERSION_lower" | sed -r 's/openssh_([0-9])\.([0-9])([a-z][0-9])/openssh\ \1\.\2:\3/g')"
    #socat 2.0.0-b4 -> socat 2.0.0:b4 
    VERSION_lower="$(echo "$VERSION_lower" | sed -r 's/socat\ ([0-9]\.[0-9]\.[0-9])-([a-z][0-9])/socat\ \1:\2/g')"
    # pppd 2.4.2b3
    VERSION_lower="$(echo "$VERSION_lower" | sed -r 's/pppd\ ([0-9]\.[0-9]\.[0-9])([a-z][0-9])/pppd\ \1:\2/g')"
    # ntpd 4.2.8p13 -> ntp 4.2.8:p13
    VERSION_lower="$(echo "$VERSION_lower" | sed -r 's/ntp[dq]\ ([0-9]\.[0-9]\.[0-9])([a-z][0-9])/ntp\ \1:\2/g')"
<<<<<<< HEAD
=======
    VERSION_lower="$(echo "$VERSION_lower" | sed -r 's/ntpdc\ vendor-specific.*query.*([0-9]\.[0-9]\.[0-9])([a-z][0-9])/ntp\ \1:\2/g')"
>>>>>>> 1dd4c800
    # ntpdate 4.2.8p13 -> ntp 4.2.8:p13
    VERSION_lower="$(echo "$VERSION_lower" | sed -r 's/ntpdate\ ([0-9]\.[0-9]\.[0-9])([a-z]([0-9]))/ntp\ \1:\2/g')"
    # unzip .... info-zip -> info-zip
    VERSION_lower="$(echo "$VERSION_lower" | sed -r 's/zipinfo\ ([0-9]\.[0-9][0-9])\ .*\ info-zip.*/info-zip:zip\ \1/g')"
    VERSION_lower="$(echo "$VERSION_lower" | sed -r 's/unzip\ ([0-9]\.[0-9][0-9])\ .*\ by\ info-zip.*/info-zip:unzip\ \1/g')"
    VERSION_lower="$(echo "$VERSION_lower" | sed -r 's/zip\ ([0-9]\.[0-9])\ .*\ by\ info-zip.*/info-zip:zip\ \1/g')"
    VERSION_lower="$(echo "$VERSION_lower" | sed -r 's/zipcloak\ ([0-9]\.[0-9])\ .*\ by\ info-zip.*/info-zip:zipcloak\ \1/g')"
    VERSION_lower="$(echo "$VERSION_lower" | sed -r 's/zipnote\ ([0-9]\.[0-9])\ .*\ by\ info-zip.*/info-zip:zipnote\ \1/g')"
<<<<<<< HEAD
    #tar (GNU tar) 1.23
    VERSION_lower="$(echo "$VERSION_lower" | sed -r 's/(gnu\ tar)/gnu:tar/')"
    VERSION_lower="${VERSION_lower//gnu\ sed/gnu:sed}"
    VERSION_lower="${VERSION_lower//gnu\ make/gnu:make}"
    #VERSION_lower="${VERSION_lower//(gnu\ binutils.*)/gnu:binutils}"
    VERSION_lower="$(echo "$VERSION_lower" | sed -r 's/(gnu\ binutils.*)/gnu:binutils/')"
    VERSION_lower="$(echo "$VERSION_lower" | sed -r 's/(gnu\ grep.*)/gnu:grep/')"
    VERSION_lower="$(echo "$VERSION_lower" | sed -r 's/(gnu\ diffutils.*)/gnu:diffutils/')"
    VERSION_lower="$(echo "$VERSION_lower" | sed -r 's/(gnu\ coreutils.*)/gnu:coreutils/')"
    VERSION_lower="$(echo "$VERSION_lower" | sed -r 's/(gnu\ sharutils.*)/gnu:sharutils/')"
=======
    #mdns repeater (1.10)
    VERSION_lower="$(echo "$VERSION_lower" | sed -r 's/mdns\ repeater\ \(([0-9]\.[0-9][0-9])\)/mdnsrepeater\ \1/g')"
    #management console agent 1.5 (c) ubiquiti networks inc
    VERSION_lower="$(echo "$VERSION_lower" | sed -r 's/management\ console\ agent\ ([0-9]\.[0-9]).*ubiquiti\ networks/ubiquiti:console_agent\ \1/g')"
    VERSION_lower="$(echo "$VERSION_lower" | sed -r 's/multipurpose.*control\ daemon\ ([0-9]\.[0-9]).*ubiquiti/ubiquiti:control_daemon\ \1/g')"
    #avahi::"avahi-.*[0-9]\.[0-9]\.[0-9][0-9]$"
    VERSION_lower="$(echo "$VERSION_lower" | sed -r 's/avahi-.*\ ([0-9]\.[0-9]\.[0-9][0-9])/avahi\ \1/g')"
    #server debian wheezy upnp/1.1 miniupnpd/2.1
    VERSION_lower="$(echo "$VERSION_lower" | sed -r 's/server.*upnp.*miniupnpd\/([0-9]\.[0-9])/miniupnpd\ \1/g')"
    # Siprotec 5 firmware has a version identifier like FWAOS_V01.11.01.123
    VERSION_lower="${VERSION_lower//fwaos_v/siprotec_5\ }"
    #isc-dhclient-4.1-ESV-R8 -> isc:dhcp_client
    VERSION_lower="${VERSION_lower//isc-dhclient-/isc:dhcp_client\ }"
    #jq commandline json processor [5a49c82-dirty]
    VERSION_lower="${VERSION_lower//jq\ commandline\ json\ processor\ \[/jq_project:jq\ }"
    #Squid\ Cache:\ Version\ [0-9]\.[0-9]\.[0-9]$"
    VERSION_lower="${VERSION_lower//squid\ cache:/squid-cache:squid}"
    #tar (GNU tar) 1.23
    # shellcheck disable=SC2001
    VERSION_lower="$(echo "$VERSION_lower" | sed -r 's/(gnu\ tar)/gnu:tar/')"
    VERSION_lower="${VERSION_lower//gnu\ sed/gnu:sed}"
    VERSION_lower="${VERSION_lower//gnu\ make/gnu:make}"
    # ncurses -> gnu:ncurses
    VERSION_lower="${VERSION_lower//ncurses/gnu:ncurses}"
    #VERSION_lower="${VERSION_lower//(gnu\ binutils.*)/gnu:binutils}"
    # shellcheck disable=SC2001
    VERSION_lower="$(echo "$VERSION_lower" | sed -e 's/(gnu\ binutils.*)/gnu:binutils/')"
    # shellcheck disable=SC2001
    VERSION_lower="$(echo "$VERSION_lower" | sed -e 's/(gnu\ grep.*)/gnu:grep/')"
    # shellcheck disable=SC2001
    VERSION_lower="$(echo "$VERSION_lower" | sed -e 's/(gnu\ diffutils.*)/gnu:diffutils/')"
    # shellcheck disable=SC2001
    VERSION_lower="$(echo "$VERSION_lower" | sed -e 's/(gnu\ coreutils.*)/gnu:coreutils/')"
    # shellcheck disable=SC2001
    VERSION_lower="$(echo "$VERSION_lower" | sed -e 's/(gnu\ sharutils.*)/gnu:sharutils/')"
    # shellcheck disable=SC2001
    VERSION_lower="$(echo "$VERSION_lower" | sed -e 's/(xz\ utils.*)/xz-utils/')"
    #zend engine 2.4.0 copyright (c) 1998-2014 zend technologies
    VERSION_lower="${VERSION_lower//zend\ engine/zend:engine}"
    #D-Bus Message Bus Daemon 1.6.8
    VERSION_lower="${VERSION_lower//d-bus\ message\ bus\ daemon/freedesktop:dbus}"
    VERSION_lower="${VERSION_lower//d-bus\ socket\ cleanup\ utility/freedesktop:dbus}"
    VERSION_lower="${VERSION_lower//d-bus\ uuid\ generator/freedesktop:dbus}"
>>>>>>> 1dd4c800
    #Roaring Penguin PPPoE Version
    VERSION_lower="${VERSION_lower//roaring\ penguin\ pppoe/roaring_penguin:pppoe}"
    #upnp controlpoint 1.0
    VERSION_lower="${VERSION_lower//upnp\ controlpoint/upnp_controlpoint}"
    #----welcome to realtek camera tool.
    VERSION_lower="${VERSION_lower//----welcome\ to\ realtek\ camera\ tool\./realtek_camera_tool}"
    #remove '
    VERSION_lower="${VERSION_lower//\'/}"
    # Ralink\ DOT1X\ daemon,\ version\ = '
    VERSION_lower="${VERSION_lower//ralink\ dot1x\ daemon\ \=\ /ralink-dot1x\ }"
    #his\ is\ WiFiDog\ 
    VERSION_lower="${VERSION_lower//this\ is\ wifidog/wifidog}"

    # final cleanup of start and ending
    # shellcheck disable=SC2001
    VERSION_lower="$(echo "$VERSION_lower" | sed -r 's/^-//')"
    # shellcheck disable=SC2001
    VERSION_lower="$(echo "$VERSION_lower" | sed -r 's/^_//')"
    # shellcheck disable=SC2001
    VERSION_lower="$(echo "$VERSION_lower" | sed -r 's/-$//')"
    # shellcheck disable=SC2001
    VERSION_lower="$(echo "$VERSION_lower" | sed -r 's/_$//')"
    # shellcheck disable=SC2001
    VERSION_lower="$(echo "$VERSION_lower" | sed -r 's/^\ //')"
    # shellcheck disable=SC2001
    VERSION_lower="$(echo "$VERSION_lower" | sed -r 's/\ $//')"
    # shellcheck disable=SC2001
    VERSION_lower="$(echo "$VERSION_lower" | sed -r 's/\.$//')"
<<<<<<< HEAD
=======
    # shellcheck disable=SC2001
    VERSION_lower="$(echo "$VERSION_lower" | sed -r 's/\]$//')"
    VERSION_lower="$(echo "$VERSION_lower" | sed -r 's/[)$]//')"
    #print_output "$VERSION_lower"
>>>>>>> 1dd4c800

    # sometimes we get "Linux kernel x.yz.ab -> remove the first part of it
    if [[ $VERSION_lower == *linux\ kernel* ]]; then
      VERSION_lower="$(echo "$VERSION_lower" | cut -d\  -f2-3)"
    fi
}

aggregate_versions() {
  sub_module_title "Software inventory generation."

  # initial output - probably we will remove it in the future
  # currently it is very helpful
  print_output "[*] Software inventory initial overview:"
  for VERSION in "${VERSIONS_BASE_CHECK[@]}"; do
    print_output "[+] Found Version details (base check): ""$VERSION"""
  done
  for VERSION in "${VERSIONS_STAT_CHECK[@]}"; do
    print_output "[+] Found Version details (statical check): ""$VERSION"""
  done
  for VERSION in "${VERSIONS_EMULATOR[@]}"; do
    print_output "[+] Found Version details (emulator): ""$VERSION"""
  done
  for VERSION in "${VERSIONS_KERNEL[@]}"; do
    print_output "[+] Found Version details (kernel): ""$VERSION"""
  done

  print_output ""
  VERSIONS_AGGREGATED=("${VERSIONS_BASE_CHECK[@]}" "${VERSIONS_EMULATOR[@]}" "${VERSIONS_KERNEL[@]}" "${VERSIONS_STAT_CHECK[@]}")
  for VERSION in "${VERSIONS_AGGREGATED[@]}"; do
    prepare_version_data
    # now we should have the name and the version in the first two coloumns:
    VERSION_lower="$(echo "$VERSION_lower" | cut -d\  -f1-2)"
    # check if we have some number in it ... without a number we have no version info and we can drop this entry ...
    if [[ $VERSION_lower =~ [0-9] ]]; then
      VERSIONS_CLEANED+=( "$VERSION_lower" )
    fi
  done

  # sorting and unique our versions array:
  eval "VERSIONS_CLEANED=($(for i in "${VERSIONS_CLEANED[@]}" ; do echo "\"$i\"" ; done | sort -u))"

  if [[ ${#VERSIONS_CLEANED[@]} -ne 0 ]]; then
    print_output "[*] Software inventory aggregated:"
    for VERSION in "${VERSIONS_CLEANED[@]}"; do
      print_output "[+] Found Version details (aggregated): ""$VERSION"""
    done
  else
      print_output "[-] No Version details found."
  fi
  print_output ""
}

generate_cve_details() {
  sub_module_title "Collect CVE details."

  CVE_COUNTER=0
  EXPLOIT_COUNTER=0

  for VERSION in "${VERSIONS_CLEANED[@]}"; do
    CVE_COUNTER_VERSION=0
    EXPLOIT_COUNTER_VERSION=0
    VERSION_search="${VERSION//\ /:}"
    VERSION_path="${VERSION//\ /_}"
    print_output ""
    print_output "[*] CVE database lookup with version information: ${GREEN}$VERSION_search${NC}"

    # CVE search:
    $PATH_CVE_SEARCH -p "$VERSION_search" > "$LOG_DIR"/aggregator/"$VERSION_path".txt

    # extract the CVE numbers and the CVSS values and sort it:
    readarray -t CVEs_OUTPUT < <(grep -A2 -e "[[:blank:]]:\ CVE-" "$LOG_DIR"/aggregator/"$VERSION_path".txt | grep -v "DATE" | grep -v "\-\-" | sed -e 's/^\ //' | sed ':a;N;$!ba;s/\nCVSS//g' | sed -e 's/: /\ :\ /g' | sort -k4 -V -r)

    for CVE_OUTPUT in "${CVEs_OUTPUT[@]}"; do
      ((CVE_COUNTER++))
      ((CVE_COUNTER_VERSION++))
      #extract the CVSS and CVE value (remove all spaces and tabs)
      CVSS_value=$(echo "$CVE_OUTPUT" | cut -d: -f3 | sed -e 's/\t//g' | sed -e 's/\ \+//g')
      CVE_value=$(echo "$CVE_OUTPUT" | cut -d: -f2 | sed -e 's/\t//g' | sed -e 's/\ \+//g')

      EXPLOIT="No exploit available"

      # as we already know about a buch of kernel exploits - lets search them
      if [[ "$VERSION" == *kernel* ]]; then
        for KERNEL_CVE_EXPLOIT in "${KERNEL_CVE_EXPLOITS[@]}"; do
          if [[ "$KERNEL_CVE_EXPLOIT" == "$CVE_value" ]]; then
            EXPLOIT="Exploit available (Source: linux-exploit-suggester)"
            ((EXPLOIT_COUNTER++))
            ((EXPLOIT_COUNTER_VERSION++))
          fi
        done
      fi

      if command -v cve_searchsploit > /dev/null ; then
        # if no exploit was found lets talk to exploitdb:
        if [[ "$EXPLOIT" == "No exploit available" ]]; then
          if cve_searchsploit "$CVE_value" | grep -q "Exploit DB Id:" 2>/dev/null ; then
            EXPLOIT="Exploit available (Source: Exploit database)"
            ((EXPLOIT_COUNTER++))
            ((EXPLOIT_COUNTER_VERSION++))
          fi
        fi
      fi

      CVE_OUTPUT=$(echo "$CVE_OUTPUT" | sed -e "s/^CVE/""$VERSION_search""/" | sed -e 's/\ \+/\t/g')
      BINARY=$(echo "$CVE_OUTPUT" | cut -d: -f1 | sed -e 's/\t//g' | sed -e 's/\ \+//g')
      VERSION=$(echo "$CVE_OUTPUT" | cut -d: -f2- | sed -e 's/\t//g' | sed -e 's/\ \+//g' | sed -e 's/:CVE-[0-9].*//')
      # we do not deal with output formatting the usual way -> we use printf
      FORMAT_LOG_BAK="$FORMAT_LOG"
      FORMAT_LOG=0
      if [[ "$EXPLOIT" == *Source* ]]; then
        printf "${MAGENTA}\t%-15.15s\t:\t%-15.15s\t:\t%-15.15s\t:\t%-8.8s:\t%s${NC}\n" "$BINARY" "$VERSION" "$CVE_value" "$CVSS_value" "$EXPLOIT" | tee -a "$LOG_DIR"/"$CVE_AGGREGATOR_LOG"
      elif (( $(echo "$CVSS_value > 6.9" | bc -l) )); then
        printf "${RED}\t%-15.15s\t:\t%-15.15s\t:\t%-15.15s\t:\t%-8.8s:\t%s${NC}\n" "$BINARY" "$VERSION" "$CVE_value" "$CVSS_value" "$EXPLOIT" | tee -a "$LOG_DIR"/"$CVE_AGGREGATOR_LOG"
      elif (( $(echo "$CVSS_value > 3.9" | bc -l) )); then
        printf "${ORANGE}\t%-15.15s\t:\t%-15.15s\t:\t%-15.15s\t:\t%-8.8s:\t%s${NC}\n" "$BINARY" "$VERSION" "$CVE_value" "$CVSS_value" "$EXPLOIT" | tee -a "$LOG_DIR"/"$CVE_AGGREGATOR_LOG"
      else
        printf "${GREEN}\t%-15.15s\t:\t%-15.15s\t:\t%-15.15s\t:\t%-8.8s:\t%s${NC}\n" "$BINARY" "$VERSION" "$CVE_value" "$CVSS_value" "$EXPLOIT" | tee -a "$LOG_DIR"/"$CVE_AGGREGATOR_LOG"
      fi
      FORMAT_LOG="$FORMAT_LOG_BAK"
    done

    { echo ""
      echo "[*] Statistics:CVE_COUNTER|EXPLOIT_COUNTER|BINARY VERSION"
      echo "[+] Statistics:$CVE_COUNTER_VERSION|$EXPLOIT_COUNTER_VERSION|$VERSION_search"
    } >> "$LOG_DIR"/aggregator/"$VERSION_path".txt

    if [[ "$EXPLOIT_COUNTER_VERSION" -gt 0 ]]; then
      print_output ""
      print_output "[+] ${RED}Found $CVE_COUNTER_VERSION CVEs and $EXPLOIT_COUNTER_VERSION exploits in $VERSION_search.${NC}"
    elif [[ "$CVE_COUNTER_VERSION" -gt 0 ]];then
      print_output ""
      print_output "[+] ${ORANGE}Found $CVE_COUNTER_VERSION CVEs and $EXPLOIT_COUNTER_VERSION exploits in $VERSION_search.${NC}"
    else
      print_output "[-] Found $CVE_COUNTER_VERSION CVEs and $EXPLOIT_COUNTER_VERSION exploits in $VERSION_search."
    fi
  done

  print_output ""
  print_output "[*] Identified the following version details, vulnerabilities and exploits:"
  mapfile -d '' LOG_AGGR_FILES < <(find "$LOG_DIR"/aggregator/ -name "*" -print0 2> /dev/null)
  for FILE_AGGR in "${LOG_AGGR_FILES[@]}"; do
    if [[ -f $FILE_AGGR ]]; then
      BIN=""
      VERSION=""
      STATS=$(grep "\[+\]\ Statistics\:" "$FILE_AGGR" | cut -d: -f2- 2>/dev/null)
      #26|0|gnu:binutils:2.21:p12
  
      BIN_VERSION=$(echo "$STATS" | cut -d\| -f3-)
      # shellcheck disable=SC2001
      BIN_VERSION=$(echo "$BIN_VERSION" | sed -e 's/:/\ /g')
      #gnu:binutils:2.21:p12

      F_COUNTER=0
      for FIELD in $BIN_VERSION; do

        if [[ "$F_COUNTER" -eq 0 ]];then
          # the initial field is always the binary name
          BIN="$FIELD"
        elif echo "$FIELD" | grep -q "^p[0-9]"; then
          # something like "binary 1.23 p13"
          VERSION="$VERSION-$FIELD"
        elif echo "$FIELD" | grep -q "^r[0-9]"; then
          # something like "binary 1.23 r13"
          VERSION="$VERSION-$FIELD"
<<<<<<< HEAD
=======
        elif echo "$FIELD" | grep -q "^b[0-9]"; then
          # something like "binary 1.23 b13"
          VERSION="$VERSION-$FIELD"
        elif echo "$FIELD" | grep -q "^sr[0-9][0-9][0-9][0-9]"; then
          #VxWorks:sr0530
          VERSION="$VERSION-$FIELD"
>>>>>>> 1dd4c800
        elif echo "$FIELD" | grep -q "^[a-z]"; then
          # if FIELD starts with a letter it is a binary name
          # cases like r12 and p12 are already handled as versions
          BIN="$BIN $FIELD"
        elif echo "$FIELD" | grep -q "^[0-9]"; then
          VERSION="$VERSION $FIELD"
        elif [[ "$F_COUNTER" -gt 2 ]];then
          # if we reach this and our counter is above 2 it is probably a version field
          VERSION="$VERSION-$FIELD"
        fi
        # sometimes we start with a space
        # shellcheck disable=SC2001
        VERSION=$(echo "$VERSION" | sed -e 's/^\ //')
        # shellcheck disable=SC2001
        BIN=$(echo "$BIN" | sed -e 's/^\ //')
        (( F_COUNTER++ ))
      done
  
      EXPLOITS=$(echo "$STATS" | cut -d\| -f2 | sed -e 's/\ //g')
      CVEs=$(echo "$STATS" | cut -d\| -f1 | sed -e 's/\ //g')
  
      # we do not deal with output formatting the usual way -> we use printf
      FORMAT_LOG_BAK="$FORMAT_LOG"
      FORMAT_LOG=0
      if [[ "$CVEs" -gt 0 || "$EXPLOITS" -gt 0 ]]; then
        if [[ "$EXPLOITS" -gt 0 ]]; then
          printf "[${MAGENTA}+${NC}]${MAGENTA} Found version details: \t%-20.20s\t:\t%-15.15s\t:\tCVEs: %-8.8s\t:\tExploits: %-8.8s${NC}\n" "$BIN" "$VERSION" "$CVEs" "$EXPLOITS" | tee -a "$LOG_DIR"/"$CVE_AGGREGATOR_LOG"
        else
          printf "[${ORANGE}+${NC}]${ORANGE} Found version details: \t%-20.20s\t:\t%-15.15s\t:\tCVEs: %-8.8s\t:\tExploits: %-8.8s${NC}\n" "$BIN" "$VERSION" "$CVEs" "$EXPLOITS" | tee -a "$LOG_DIR"/"$CVE_AGGREGATOR_LOG"
        fi
      else
        printf "[${GREEN}+${NC}]${GREEN} Found version details: \t%-20.20s\t:\t%-15.15s\t:\tCVEs: %-8.8s\t:\tExploits: %-8.8s${NC}\n" "$BIN" "$VERSION" "$CVEs" "$EXPLOITS" | tee -a "$LOG_DIR"/"$CVE_AGGREGATOR_LOG"
      fi
      FORMAT_LOG="$FORMAT_LOG_BAK"
    fi
  done

  print_output "${NC}"
  if [[ "$S30_VUL_COUNTER" -gt 0 ]]; then
    print_output "[+] Found $S30_VUL_COUNTER CVE entries for all binaries from S30_version_vulnerability_check.sh."
  fi
  print_output "[+] Identified ${#VERSIONS_CLEANED[@]} software components with version details."
  print_output "[+] Confirmed $CVE_COUNTER CVE entries."
  print_output "[+] $EXPLOIT_COUNTER possible exploits available.\\n"
}

get_firmware_base_version_check() {
  sub_module_title "Collect version details of module p09 and s09 - firmware_base_version_check."
  if [[ -f "$LOG_DIR"/"$FW_BASE_VER_CHECK_LOG" ]]; then
    # if we have already kernel information:
    if [[ "$KERNELV" -eq 1 ]]; then
      readarray -t VERSIONS_BASE_CHECK < <(grep "Version information found" "$LOG_DIR"/"$FW_BASE_VER_CHECK_LOG" | cut -d\  -f5- | sed -e 's/ in firmware blob.//' | sort -u | grep -v "Linux kernel")
    else
      readarray -t VERSIONS_BASE_CHECK < <(grep "Version information found" "$LOG_DIR"/"$FW_BASE_VER_CHECK_LOG" | cut -d\  -f5- | sed -e 's/ in firmware blob.//' | sort -u)
    fi
  fi
  # 
  if [[ -f "$LOG_DIR"/"$FW_VER_CHECK_LOG" ]]; then
    # if we have already kernel information:
    if [[ "$KERNELV" -eq 1 ]]; then
      readarray -t VERSIONS_STAT_CHECK < <(grep "Version information found" "$LOG_DIR"/"$FW_VER_CHECK_LOG" | cut -d\  -f5- | sed -e 's/ in firmware blob.//' | sort -u | grep -v "Linux kernel")
    else
      readarray -t VERSIONS_STAT_CHECK < <(grep "Version information found" "$LOG_DIR"/"$FW_VER_CHECK_LOG" | cut -d\  -f5- | sed -e 's/ in firmware blob.//' | sort -u)
    fi
  fi
}

get_version_vulnerability_check() {
  sub_module_title "Collect version details of module s30_version_vulnerability_check."
  print_output "[*] Currently nothing todo here ..."
}

get_kernel_check() {
  sub_module_title "Collect version details of module s25_kernel_check."
  if [[ -f "$LOG_DIR"/"$KERNEL_CHECK_LOG" ]]; then
    readarray -t KERNEL_CVE_EXPLOITS < <(grep "\[+\].*\[CVE-" "$LOG_DIR"/"$KERNEL_CHECK_LOG" | cut -d\[ -f3 | cut -d\] -f1 | sed -e 's/,/\r\n/g')
    ## do a bit of sed modifications to have the same output as from the pre checker
    readarray -t VERSIONS_KERNEL < <(grep "Statistics:" "$LOG_DIR"/"$KERNEL_CHECK_LOG" | sed -e 's/\[\*\]\ Statistics\:/kernel\ /' | sort -u)
  fi
}

get_usermode_emulator() {
  sub_module_title "Collect version details of module s115_usermode_emulator."
  if [[ -f "$LOG_DIR"/"$EMUL_LOG" ]]; then
    readarray -t VERSIONS_EMULATOR < <(grep "Version information found" "$LOG_DIR"/"$EMUL_LOG" | cut -d\  -f5- | sed -e 's/\ found\ in.*$//' | sed -e 's/vers..n\ //' | sed -e 's/\ (from.*$//' | sort -u)
  fi
}<|MERGE_RESOLUTION|>--- conflicted
+++ resolved
@@ -83,12 +83,6 @@
     # shellcheck disable=SC2001
     VERSION_lower="$(echo "$VERSION_lower" | sed -e 's/[[:space:]]\+/\ /g')"
 
-<<<<<<< HEAD
-    #This is perl 5, version 20, subversion 0 (v5.20.0) built
-    VERSION_lower="${VERSION_lower//this\ is\ perl\ .*\ .v/perl\ }"
-    VERSION_lower="${VERSION_lower//.\ built.*/}"
-=======
->>>>>>> 1dd4c800
     # GNU gdbserver (GDB)
     VERSION_lower="${VERSION_lower//gnu\ gdbserver\ /gdb\ }"
     VERSION_lower="${VERSION_lower//(gdb)/}"
@@ -96,25 +90,13 @@
     VERSION_lower="${VERSION_lower//zic\.c/zic}"
     #bzip2, a block-sorting file compressor.  Version 1.0.6, 
     VERSION_lower="${VERSION_lower//bzip2,\ a\ block-sorting\ file\ compressor\.\ version/bzip2}"
-<<<<<<< HEAD
-    #gpg (GnuPG) 2.2.17
-    VERSION_lower="${VERSION_lower//gpg\ (gnupg)/gnupg}"
-    #D-Bus Message Bus Daemon 1.6.8
-    VERSION_lower="${VERSION_lower//d-bus\ message\ bus\ daemon/:dbus\ }"
-=======
->>>>>>> 1dd4c800
     #jQuery JavaScript Library v1.4.3
     VERSION_lower="${VERSION_lower//jquery\ javascript\ library\ v/jquery\ }"
     # GNU Midnight Commander 
     VERSION_lower="${VERSION_lower//gnu\ midnight\ commander/midnight_commander}"
     #xl2tpd version:  xl2tpd-1.3.6
     VERSION_lower="${VERSION_lower//xl2tpd\ version\:\ xl2tpd-/xl2tp\ }"
-<<<<<<< HEAD
-    VERSION_lower="${VERSION_lower//xl2tpd\ server.*\ xl2tpd-/xl2tpd\ }"
-    #VERSION_lower="${VERSION_lower//xl2tpd-/}"
-=======
     VERSION_lower="${VERSION_lower//xl2tpd\ server\ xl2tpd-/xl2tpd\ }"
->>>>>>> 1dd4c800
     VERSION_lower="${VERSION_lower//goahead\ /goahead\ }"
     # Compiled\ with\ U-Boot -> u-boot
     VERSION_lower="${VERSION_lower//compiled\ with\ u-boot/u-boot }"
@@ -125,8 +107,6 @@
     VERSION_lower="${VERSION_lower//ntpq\ -\ standard\ ntp\ query\ program\ -\ ver\.\ /ntpq\ }"
     #This is SMTPclient Version
     VERSION_lower="${VERSION_lower//this\ is\ smtpclient/smtpclient}"
-<<<<<<< HEAD
-=======
     #btconfig - BTCONFIG Tool ver
     VERSION_lower="${VERSION_lower//-\ btconfig\ tool\ ver/}"
     # hciemu - HCI emulator ver 
@@ -135,7 +115,6 @@
     VERSION_lower="${VERSION_lower//-\ hci\ tool\ ver/}"
     # sdptool - SDP tool 
     VERSION_lower="${VERSION_lower//-\ sdp\ tool/}"
->>>>>>> 1dd4c800
     # iputils-sss
     VERSION_lower="${VERSION_lower//iputils-sss/iputils\ }"
     VERSION_lower="${VERSION_lower//iproute2-ss/iproute2\ }"
@@ -193,11 +172,8 @@
     VERSION_lower="$(echo "$VERSION_lower" | sed -r 's/\ v([0-9]+)/\ \1/g')"
     # "mkfs\.jffs2\ revision\ [0-9]\.[0-9]\.[0-9]\.[0-9]"
     VERSION_lower="${VERSION_lower//revision\ /}"
-<<<<<<< HEAD
-=======
     # mkfs.jffs2: error!: revision 1.60
     VERSION_lower="${VERSION_lower//:\ error!:/}"
->>>>>>> 1dd4c800
     #"Dropbear\ sshd\ v20[0-9][0-9]\.[0-9][0-9]"
     VERSION_lower="${VERSION_lower//dropbear\ sshd/dropbear_ssh}"
     #3.0.10 - $Id: ez-ipupdate.c,v 1.44 (from binary 3322ip) found in qemu_3322ip.txt.
@@ -268,10 +244,7 @@
     VERSION_lower="$(echo "$VERSION_lower" | sed -r 's/pppd\ ([0-9]\.[0-9]\.[0-9])([a-z][0-9])/pppd\ \1:\2/g')"
     # ntpd 4.2.8p13 -> ntp 4.2.8:p13
     VERSION_lower="$(echo "$VERSION_lower" | sed -r 's/ntp[dq]\ ([0-9]\.[0-9]\.[0-9])([a-z][0-9])/ntp\ \1:\2/g')"
-<<<<<<< HEAD
-=======
     VERSION_lower="$(echo "$VERSION_lower" | sed -r 's/ntpdc\ vendor-specific.*query.*([0-9]\.[0-9]\.[0-9])([a-z][0-9])/ntp\ \1:\2/g')"
->>>>>>> 1dd4c800
     # ntpdate 4.2.8p13 -> ntp 4.2.8:p13
     VERSION_lower="$(echo "$VERSION_lower" | sed -r 's/ntpdate\ ([0-9]\.[0-9]\.[0-9])([a-z]([0-9]))/ntp\ \1:\2/g')"
     # unzip .... info-zip -> info-zip
@@ -280,18 +253,6 @@
     VERSION_lower="$(echo "$VERSION_lower" | sed -r 's/zip\ ([0-9]\.[0-9])\ .*\ by\ info-zip.*/info-zip:zip\ \1/g')"
     VERSION_lower="$(echo "$VERSION_lower" | sed -r 's/zipcloak\ ([0-9]\.[0-9])\ .*\ by\ info-zip.*/info-zip:zipcloak\ \1/g')"
     VERSION_lower="$(echo "$VERSION_lower" | sed -r 's/zipnote\ ([0-9]\.[0-9])\ .*\ by\ info-zip.*/info-zip:zipnote\ \1/g')"
-<<<<<<< HEAD
-    #tar (GNU tar) 1.23
-    VERSION_lower="$(echo "$VERSION_lower" | sed -r 's/(gnu\ tar)/gnu:tar/')"
-    VERSION_lower="${VERSION_lower//gnu\ sed/gnu:sed}"
-    VERSION_lower="${VERSION_lower//gnu\ make/gnu:make}"
-    #VERSION_lower="${VERSION_lower//(gnu\ binutils.*)/gnu:binutils}"
-    VERSION_lower="$(echo "$VERSION_lower" | sed -r 's/(gnu\ binutils.*)/gnu:binutils/')"
-    VERSION_lower="$(echo "$VERSION_lower" | sed -r 's/(gnu\ grep.*)/gnu:grep/')"
-    VERSION_lower="$(echo "$VERSION_lower" | sed -r 's/(gnu\ diffutils.*)/gnu:diffutils/')"
-    VERSION_lower="$(echo "$VERSION_lower" | sed -r 's/(gnu\ coreutils.*)/gnu:coreutils/')"
-    VERSION_lower="$(echo "$VERSION_lower" | sed -r 's/(gnu\ sharutils.*)/gnu:sharutils/')"
-=======
     #mdns repeater (1.10)
     VERSION_lower="$(echo "$VERSION_lower" | sed -r 's/mdns\ repeater\ \(([0-9]\.[0-9][0-9])\)/mdnsrepeater\ \1/g')"
     #management console agent 1.5 (c) ubiquiti networks inc
@@ -335,7 +296,6 @@
     VERSION_lower="${VERSION_lower//d-bus\ message\ bus\ daemon/freedesktop:dbus}"
     VERSION_lower="${VERSION_lower//d-bus\ socket\ cleanup\ utility/freedesktop:dbus}"
     VERSION_lower="${VERSION_lower//d-bus\ uuid\ generator/freedesktop:dbus}"
->>>>>>> 1dd4c800
     #Roaring Penguin PPPoE Version
     VERSION_lower="${VERSION_lower//roaring\ penguin\ pppoe/roaring_penguin:pppoe}"
     #upnp controlpoint 1.0
@@ -364,13 +324,10 @@
     VERSION_lower="$(echo "$VERSION_lower" | sed -r 's/\ $//')"
     # shellcheck disable=SC2001
     VERSION_lower="$(echo "$VERSION_lower" | sed -r 's/\.$//')"
-<<<<<<< HEAD
-=======
     # shellcheck disable=SC2001
     VERSION_lower="$(echo "$VERSION_lower" | sed -r 's/\]$//')"
     VERSION_lower="$(echo "$VERSION_lower" | sed -r 's/[)$]//')"
     #print_output "$VERSION_lower"
->>>>>>> 1dd4c800
 
     # sometimes we get "Linux kernel x.yz.ab -> remove the first part of it
     if [[ $VERSION_lower == *linux\ kernel* ]]; then
@@ -535,15 +492,12 @@
         elif echo "$FIELD" | grep -q "^r[0-9]"; then
           # something like "binary 1.23 r13"
           VERSION="$VERSION-$FIELD"
-<<<<<<< HEAD
-=======
         elif echo "$FIELD" | grep -q "^b[0-9]"; then
           # something like "binary 1.23 b13"
           VERSION="$VERSION-$FIELD"
         elif echo "$FIELD" | grep -q "^sr[0-9][0-9][0-9][0-9]"; then
           #VxWorks:sr0530
           VERSION="$VERSION-$FIELD"
->>>>>>> 1dd4c800
         elif echo "$FIELD" | grep -q "^[a-z]"; then
           # if FIELD starts with a letter it is a binary name
           # cases like r12 and p12 are already handled as versions
