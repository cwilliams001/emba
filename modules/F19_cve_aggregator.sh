--- conflicted
+++ resolved
@@ -487,21 +487,13 @@
   #eval "VERSIONS_CLEANED=($(for i in "${VERSIONS_CLEANED[@]}" ; do echo "\"$i\"" ; done | sort -u))"
   if [[ -f "$LOG_PATH_MODULE"/versions.tmp ]]; then
     # on old kernels it takes a huge amount of time to query all kernel CVE's. So, we move the kernel entry to the begin of our versions array
-<<<<<<< HEAD
-    KERNEL=$(grep kernel "$LOG_PATH_MODULE"/versions.tmp)
+    mapfile -t KERNELS < <(grep kernel "$LOG_PATH_MODULE"/versions.tmp)
     grep -v kernel "$LOG_PATH_MODULE"/versions.tmp | sort -u > "$LOG_PATH_MODULE"/versions1.tmp
-    sed -i "1s/^/$KERNEL\n/" "$LOG_PATH_MODULE"/versions1.tmp
+    for KERNEL in "${KERNELS[@]}"; do
+      sed -i "1s/^/$KERNEL\n/" "$LOG_PATH_MODULE"/versions1.tmp
+    done
     mapfile -t VERSIONS_CLEANED < <(cat "$LOG_PATH_MODULE"/versions1.tmp)
     rm "$LOG_PATH_MODULE"/versions*.tmp 2>/dev/null
-=======
-    mapfile -t KERNELS < <(grep kernel "$LOG_DIR"/aggregator/versions.tmp)
-    grep -v kernel "$LOG_DIR"/aggregator/versions.tmp | sort -u > "$LOG_DIR"/aggregator/versions1.tmp
-    for KERNEL in "${KERNELS[@]}"; do
-      sed -i "1s/^/$KERNEL\n/" "$LOG_DIR"/aggregator/versions1.tmp
-    done
-    mapfile -t VERSIONS_CLEANED < <(cat "$LOG_DIR"/aggregator/versions1.tmp)
-    rm "$LOG_DIR"/aggregator/versions*.tmp 2>/dev/null
->>>>>>> b066845a
 
     # leave this here for debugging reasons
     #if [[ ${#VERSIONS_CLEANED[@]} -ne 0 ]]; then
