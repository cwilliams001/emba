--- conflicted
+++ resolved
@@ -202,15 +202,9 @@
   FUNCTION="strcpy"
   FUNCTION1="system"
   
-<<<<<<< HEAD
   if [[ "$(find "$LOG_DIR""/s11/" -xdev -iname "vul_func_*_""$FUNCTION""-*.txt" | wc -l)" -gt 0 ]]; then
     readarray -t RESULTS < <( find "$LOG_DIR""/s11/" -xdev -iname "vul_func_*_""$FUNCTION""-*.txt" 2> /dev/null | sed "s/.*vul_func_//" | sort -g -r | head -10 | sed "s/_""$FUNCTION""-/  /" | sed "s/\.txt//" 2> /dev/null)
     readarray -t RESULTS1 < <( find "$LOG_DIR""/s11/" -xdev -iname "vul_func_*_""$FUNCTION1""-*.txt" 2> /dev/null | sed "s/.*vul_func_//" | sort -g -r | head -10 | sed "s/_""$FUNCTION1""-/  /" | sed "s/\.txt//" 2> /dev/null)
-=======
-  if [[ "$(find "$LOG_DIR""/s11_weak_func_check/" -xdev -iname "vul_func_*_""$FUNCTION""-*.txt" | wc -l)" -gt 0 ]]; then
-    readarray -t RESULTS < <( find "$LOG_DIR""/s11_weak_func_check/" -xdev -iname "vul_func_*_""$FUNCTION""-*.txt" 2> /dev/null | sed "s/.*vul_func_//" | sort -g -r | head -10 | sed "s/_""$FUNCTION""-/  /" | sed "s/\.txt//" 2> /dev/null)
-    readarray -t RESULTS1 < <( find "$LOG_DIR""/s11_weak_func_check/" -xdev -iname "vul_func_*_""$FUNCTION1""-*.txt" 2> /dev/null | sed "s/.*vul_func_//" | sort -g -r | head -10 | sed "s/_""$FUNCTION1""-/  /" | sed "s/\.txt//" 2> /dev/null)
->>>>>>> b066845a
 
     if [[ "${#RESULTS[@]}" -gt 0 ]]; then
       print_output ""
