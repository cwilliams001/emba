#!/bin/bash

# emba - EMBEDDED LINUX ANALYZER
#
# Copyright 2020 Siemens AG
#
# emba comes with ABSOLUTELY NO WARRANTY. This is free software, and you are
# welcome to redistribute it under the terms of the GNU General Public License.
# See LICENSE file for usage of this software.
#
# emba is licensed under GPLv3
#
# Author(s): Michael Messner, Pascal Eckmann

# Description:  Check all files for predefined code patterns with yara
#               Access:
#                 firmware root path via $FIRMWARE_PATH
#                 binary array via ${BINARIES[@]}


S110_yara_check()
{
<<<<<<< HEAD
  module_log_init "S110_yara_check"
=======
  module_log_init "${FUNCNAME[0]}"
>>>>>>> b34247d7
  module_title "Check for code patterns with yara"

  if [[ $YARA -eq 1 ]] ; then
    find "$EXT_DIR""/yara" -iname '*.yar*' -printf 'include "./%p"\n' | sort -n > "./dir-combined.yara"

    local CHECK=0
    local FILE_ARR
    readarray -t FILE_ARR < <( find "$FIRMWARE_PATH" -xdev "${EXCL_FIND[@]}" -type f)
    for YARA_S_FILE in "${FILE_ARR[@]}"; do
      if [[ -e "$YARA_S_FILE" ]] ; then
        local S_OUTPUT
        S_OUTPUT="$(yara -r -w dir-combined.yara "$YARA_S_FILE")"
        if [[ -n "$S_OUTPUT" ]] ; then
          print_output "[+] ""$(echo -e "$S_OUTPUT" | head -n1 | cut -d " " -f1)"" ""$(white "$(print_path "$YARA_S_FILE")")"
          echo
          CHECK=1
        fi
      fi
    done

    if [[ $CHECK -eq 0 ]] ; then print_output "[-] No code patterns found with yara." ; fi
    if [[ -f "./dir-combined.yara" ]] ; then rm "./dir-combined.yara" ; fi
  else
    print_output "[!] Check with yara not possible, because it isn't installed!"
  fi

}
<|MERGE_RESOLUTION|>--- conflicted
+++ resolved
@@ -20,11 +20,7 @@
 
 S110_yara_check()
 {
-<<<<<<< HEAD
-  module_log_init "S110_yara_check"
-=======
   module_log_init "${FUNCNAME[0]}"
->>>>>>> b34247d7
   module_title "Check for code patterns with yara"
 
   if [[ $YARA -eq 1 ]] ; then
