--- conflicted
+++ resolved
@@ -64,13 +64,8 @@
 
       # handle first https and afterwards http
       if [[ "$SERVICE" == *"ssl|http"* ]] || [[ "$SERVICE" == *"ssl/http"* ]];then
-<<<<<<< HEAD
         if ping -c 1 "$IP_ADDRESS_" &> /dev/null; then
           # we make a screenshot for every web server
-=======
-        # we make a screenshot for every web server
-        if ping -c 1 "$IP_ADDRESS_" &> /dev/null; then
->>>>>>> eb33fe42
           make_web_screenshot "$IP_ADDRESS_" "$PORT"
         else
           print_output "[-] System not responding - No screenshot possible"
