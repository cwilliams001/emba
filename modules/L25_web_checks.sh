#!/bin/bash -p

# EMBA - EMBEDDED LINUX ANALYZER
#
# Copyright 2020-2023 Siemens Energy AG
#
# EMBA comes with ABSOLUTELY NO WARRANTY. This is free software, and you are
# welcome to redistribute it under the terms of the GNU General Public License.
# See LICENSE file for usage of this software.
#
# EMBA is licensed under GPLv3
#
# Author(s): Michael Messner

# Description:  Performs web server tests of the emulated live system which is build and started in L10
#               Currently this is an experimental module and needs to be activated separately via the -Q switch. 
#               It is also recommended to only use this technique in a dockerized or virtualized environment.

L25_web_checks() {

  export ARACHNI_BIN_PATH="$EXT_DIR/arachni/arachni-1.6.1.3-0.6.1.1/bin"
  export WEB_RESULTS=0

  if [[ "$SYS_ONLINE" -eq 1 ]] && [[ "$TCP" == "ok" ]]; then
    module_log_init "${FUNCNAME[0]}"
    module_title "Web tests of emulated device."
    pre_module_reporter "${FUNCNAME[0]}"

    if [[ -v IP_ADDRESS_ ]]; then
      if ! ping -c 2 "$IP_ADDRESS_" &> /dev/null; then
        restart_emulation "$IP_ADDRESS_" "$IMAGE_NAME"
        if ! ping -c 2 "$IP_ADDRESS_" &> /dev/null; then
          print_output "[-] System not responding - Not performing web checks"
          module_end_log "${FUNCNAME[0]}" "$WEB_RESULTS"
          return
        fi
      fi
      main_web_check "$IP_ADDRESS_"
    else
      print_output "[-] No IP address found ... skipping live system tests"
    fi

    write_log ""
    write_log "[*] Statistics:$WEB_RESULTS"
    module_end_log "${FUNCNAME[0]}" "$WEB_RESULTS"
  fi
}

main_web_check() {
  local IP_ADDRESS_="${1:-}"
  local PORT=""
  local SERVICE=""
  local SSL=0
  WEB_RESULTS=0
  WEB_DONE=0

  # NMAP_PORTS_SERVICES from L15
  if [[ "${#NMAP_PORTS_SERVICES[@]}" -gt 0 ]]; then
    for PORT_SERVICE in "${NMAP_PORTS_SERVICES[@]}"; do
      PORT=$(echo "$PORT_SERVICE" | cut -d/ -f1 | tr -d "[:blank:]")
      SERVICE=$(echo "$PORT_SERVICE" | awk '{print $2}' | tr -d "[:blank:]")
      print_output "[*] Analyzing service $ORANGE$SERVICE - $PORT - $IP_ADDRESS_$NC" "no_log"
      if [[ "$SERVICE" == "unknown" ]] || [[ "$SERVICE" == "tcpwrapped" ]]; then
        continue
      fi

      # handle first https and afterwards http
      if [[ "$SERVICE" == *"ssl|http"* ]] || [[ "$SERVICE" == *"ssl/http"* ]];then
        SSL=1
        if ping -c 1 "$IP_ADDRESS_" &> /dev/null; then
          # we make a screenshot for every web server
          make_web_screenshot "$IP_ADDRESS_" "$PORT"
        else
          print_output "[-] System not responding - No screenshot possible"
        fi

        if ping -c 1 "$IP_ADDRESS_" &> /dev/null; then
          testssl_check "$IP_ADDRESS_" "$PORT"
        else
          print_output "[-] System not responding - No SSL test possible"
        fi

        if ping -c 1 "$IP_ADDRESS_" &> /dev/null; then
          web_access_crawler "$IP_ADDRESS_" "$PORT" "$SSL"
        else
          print_output "[-] System not responding - Not performing crawler checks"
        fi

        # but we only test the server with Nikto and other long running tools once
        # Note: this is not a full vulnerability scan. The checks are running only for
        # a limited time! At the end the tester needs to perform further investigation!
        if [[ "$WEB_DONE" -eq 0 ]]; then
          if ping -c 1 "$IP_ADDRESS_" &> /dev/null; then
            sub_module_title "Nikto web server analysis for $ORANGE$IP_ADDRESS_:$PORT$NC"
            timeout --preserve-status --signal SIGINT 600 nikto -timeout 3 -nointeractive -maxtime 8m -ssl -port "$PORT" -host "$IP_ADDRESS_" | tee -a "$LOG_PATH_MODULE"/nikto-scan-"$IP_ADDRESS_".txt || true
            cat "$LOG_PATH_MODULE"/nikto-scan-"$IP_ADDRESS_".txt >> "$LOG_FILE"
            WEB_DONE=1
            print_output "[*] Finished Nikto web server analysis for $ORANGE$IP_ADDRESS_:$PORT$NC"
            write_link "$LOG_PATH_MODULE/nikto-scan-$IP_ADDRESS_.txt"
            print_bar ""
          else
            print_output "[-] System not responding - Not performing Nikto checks"
          fi

          if ping -c 1 "$IP_ADDRESS_" &> /dev/null; then
            arachni_scan "$IP_ADDRESS_" "$PORT" "$SSL"
            WEB_DONE=1
          else
            print_output "[-] System not responding - Not performing Arachni checks"
          fi
        fi
      elif [[ "$SERVICE" == *"http"* ]];then
        SSL=0
        if ping -c 1 "$IP_ADDRESS_" &> /dev/null; then
          # we make a screenshot for every web server
          make_web_screenshot "$IP_ADDRESS_" "$PORT"
        else
          print_output "[-] System not responding - No screenshot possible"
        fi

        if ping -c 1 "$IP_ADDRESS_" &> /dev/null; then
          web_access_crawler "$IP_ADDRESS_" "$PORT" "$SSL"
        else
          print_output "[-] System not responding - Not performing crawler checks"
        fi

        if [[ "$WEB_DONE" -eq 0 ]]; then

          if ping -c 1 "$IP_ADDRESS_" &> /dev/null; then
            sub_module_title "Nikto web server analysis for $ORANGE$IP_ADDRESS_:$PORT$NC"
            timeout --preserve-status --signal SIGINT 600 nikto -timeout 3 -nointeractive -maxtime 8m -port "$PORT" -host "$IP_ADDRESS_" | tee -a "$LOG_PATH_MODULE"/nikto-scan-"$IP_ADDRESS_".txt || true
            cat "$LOG_PATH_MODULE"/nikto-scan-"$IP_ADDRESS_".txt >> "$LOG_FILE"
            WEB_DONE=1
            print_output "[*] Finished Nikto web server analysis for $ORANGE$IP_ADDRESS_:$PORT$NC"
            write_link "$LOG_PATH_MODULE/nikto-scan-$IP_ADDRESS_.txt"
            print_bar ""
          else
            print_output "[-] System not responding - Not performing Nikto checks"
          fi

          if ping -c 1 "$IP_ADDRESS_" &> /dev/null; then
            arachni_scan "$IP_ADDRESS_" "$PORT" "$SSL"
            WEB_DONE=1
          else
            print_output "[-] System not responding - Not performing Arachni checks"
          fi
        fi
      fi
    done

    if [[ -f "$LOG_PATH_MODULE"/nikto-scan-"$IP_ADDRESS_".txt ]]; then
      print_ln
      mapfile -t VERSIONS < <(grep "+ Server: " "$LOG_PATH_MODULE"/nikto-scan-"$IP_ADDRESS_".txt | cut -d: -f2 | sort -u | grep -v "null" | grep -e "[0-9]" | sed 's/^\ //' || true)
      for VERSION in "${VERSIONS[@]}"; do
        if [[ "$VERSION" != *"Server banner has changed from"* ]]; then
          l15_version_detector "$VERSION" "Nikto web server scanning log"
        fi
      done

      mapfile -t VERSIONS < <(grep "Retrieved x-powered-by header" "$LOG_PATH_MODULE"/nikto-scan-"$IP_ADDRESS_".txt | cut -d: -f2 | sort -u | sed 's/^\ //' | grep -e "[0-9]" || true)
      for VERSION in "${VERSIONS[@]}"; do
        l15_version_detector "$VERSION" "Nikto web server scanning"
      done

      print_ln
      if [[ $(grep -c "+ [1-9] host(s) tested" "$LOG_PATH_MODULE"/nikto-scan-"$IP_ADDRESS_".txt || true) -gt 0 ]]; then
        WEB_RESULTS=1
      fi
    fi
  fi

  print_output "[*] Web server checks for emulated system with IP $ORANGE$IP_ADDRESS_$NC finished"
}

testssl_check() {
  local IP_="${1:-}"
  local PORT_="${2:-}"
  local TESTSSL_VULNERABLE=0

  if ! [[ -d "$EXT_DIR"/testssl.sh ]]; then
    print_output "[-] testssl.sh not found!"
    return
  fi

  sub_module_title "Starting testssl.sh analysis for $ORANGE$IP_:$PORT$NC"

  timeout --preserve-status --signal SIGINT 600 "$EXT_DIR"/testssl.sh/testssl.sh "$IP_":"$PORT_" | tee -a "$LOG_PATH_MODULE"/testssl-"$IP_"-"$PORT".txt || true

  if [[ -f "$LOG_PATH_MODULE"/testssl-"$IP_"-"$PORT".txt ]]; then
    if grep -q "Service detected" "$LOG_PATH_MODULE"/testssl-"$IP_"-"$PORT".txt; then
      WEB_RESULTS=1
    fi

    TESTSSL_VULNERABLE=$(grep -c "VULNERABLE\|NOT\ ok" "$LOG_PATH_MODULE"/testssl-"$IP_"-"$PORT".txt || true)
    if [[ "$TESTSSL_VULNERABLE" -gt 0 ]]; then
      print_ln
      print_output "[+] Weaknesses in the SSL service of system $ORANGE$IP_:$PORT$GREEN found."
      write_link "$LOG_PATH_MODULE/testssl-$IP_-$PORT.txt"
      print_ln
    fi
  fi

  print_output "[*] Finished testssl.sh web server analysis for $ORANGE$IP_:$PORT$NC"
  write_link "$LOG_PATH_MODULE/testssl-$IP_-$PORT.txt"
  print_bar ""
}

web_access_crawler() {
  local IP_="$1"
  local PORT_="$2"
  local SSL_="$3"
  local PROTO=""
  local WEB_FILE=""
  local WEB_DIR_L1=""
  local WEB_DIR_L2=""
  local WEB_DIR_L3=""
  local CURL_OPTS=( -sS -D )
  local CRAWLED_ARR=()

  if [[ "$SSL_" -eq 1 ]]; then
    PROTO="https"
    CURL_OPTS+=( -k )
  else
    PROTO="http"
  fi

  sub_module_title "Starting web server crawling for $ORANGE$IP_:$PORT$NC"
  print_ln

<<<<<<< HEAD
  for R_PATH in "${ROOT_PATH[@]}" ; do
    # we need files and links (for cgi files)
    mapfile -t FILE_ARR_EXT < <(find "$R_PATH" -type f -o -type l || true)
=======
  local HOME_=""
  HOME_=$(pwd)
  for R_PATH in "${ROOT_PATH[@]}" ; do
    # we need files and links (for cgi files)
    cd "${R_PATH}" || exit 1
    mapfile -t FILE_ARR_EXT < <(find "." -type f -o -type l || true)
>>>>>>> c539ed2c

    for WEB_PATH in "${FILE_ARR_EXT[@]}"; do
      if ! ping -c 1 "$IP_" &> /dev/null; then
        print_output "[-] System not responding - Stopping crawling"
        break
      fi
      print_dot
      WEB_FILE="$(basename "$WEB_PATH")"
<<<<<<< HEAD
      echo -e "\\n[*] Testing $ORANGE$PROTO://$IP_:$PORT_/$WEB_FILE$NC" >> "$LOG_PATH_MODULE/crawling_$IP_-$PORT_.log"
      timeout --preserve-status --signal SIGINT 2 curl "${CURL_OPTS[@]}" - "$PROTO""://""$IP_":"$PORT_""/""$WEB_FILE" -o /dev/null >> "$LOG_PATH_MODULE/crawling_$IP_-$PORT_.log" 2>/dev/null || true
      WEB_DIR_L1="$(dirname "$WEB_PATH" | rev | cut -d'/' -f1 | rev)"
      if [[ -n "${WEB_DIR_L1}" ]]; then
        WEB_DIR_L1="${WEB_DIR_L1#\.}"
        WEB_DIR_L1="${WEB_DIR_L1#\/}"
        echo -e "\\n[*] Testing $ORANGE$PROTO://$IP_:$PORT_/${WEB_DIR_L1}/${WEB_FILE}$NC" >> "$LOG_PATH_MODULE/crawling_$IP_-$PORT_.log"
        timeout --preserve-status --signal SIGINT 2 curl "${CURL_OPTS[@]}" - "$PROTO""://""$IP_":"$PORT_""/""${WEB_DIR_L1}""/""$WEB_FILE" -o /dev/null >> "$LOG_PATH_MODULE/crawling_$IP_-$PORT_.log" 2>/dev/null || true
      fi
      WEB_DIR_L2="$(dirname "$WEB_PATH" | rev | cut -d'/' -f1-2 | rev)"
      if [[ -n "${WEB_DIR_L2}" ]] && [[ "${WEB_DIR_L2}" != "${WEB_DIR_L1}" ]]; then
        WEB_DIR_L2="${WEB_DIR_L2#\.}"
        WEB_DIR_L2="${WEB_DIR_L2#\/}"
        echo -e "\\n[*] Testing $ORANGE$PROTO://$IP_:$PORT_/${WEB_DIR_L2}/${WEB_FILE}$NC" >> "$LOG_PATH_MODULE/crawling_$IP_-$PORT_.log"
        timeout --preserve-status --signal SIGINT 2 curl "${CURL_OPTS[@]}" - "$PROTO""://""$IP_":"$PORT_""/""${WEB_DIR_L2}""/""$WEB_FILE" -o /dev/null >> "$LOG_PATH_MODULE/crawling_$IP_-$PORT_.log" 2>/dev/null || true
      fi
      WEB_DIR_L3="$(dirname "$WEB_PATH" | rev | cut -d'/' -f1-3 | rev)"
      if [[ -n "${WEB_DIR_L3}" ]] && [[ "${WEB_DIR_L3}" != "${WEB_DIR_L2}" ]] && [[ "${WEB_DIR_L3}" != "${WEB_DIR_L1}" ]]; then
        WEB_DIR_L3="${WEB_DIR_L3#\.}"
        WEB_DIR_L3="${WEB_DIR_L3#\/}"
        echo -e "\\n[*] Testing $ORANGE$PROTO://$IP_:$PORT_/${WEB_DIR_L3}/${WEB_FILE}$NC" >> "$LOG_PATH_MODULE/crawling_$IP_-$PORT_.log"
        timeout --preserve-status --signal SIGINT 2 curl "${CURL_OPTS[@]}" - "$PROTO""://""$IP_":"$PORT_""/""${WEB_DIR_L3}""/""$WEB_FILE" -o /dev/null >> "$LOG_PATH_MODULE/crawling_$IP_-$PORT_.log" 2>/dev/null || true
      fi
    done
=======
      if [[ -n "${WEB_FILE}" ]] && ! [[ "${CRAWLED_ARR[*]}" == *" ${WEB_FILE} "* ]]; then
        echo -e "\\n[*] Testing $ORANGE$PROTO://$IP_:$PORT_/$WEB_FILE$NC" >> "$LOG_PATH_MODULE/crawling_$IP_-$PORT_.log"
        timeout --preserve-status --signal SIGINT 2 curl "${CURL_OPTS[@]}" - "$PROTO""://""$IP_":"$PORT_""/""$WEB_FILE" -o /dev/null >> "$LOG_PATH_MODULE/crawling_$IP_-$PORT_.log" 2>/dev/null || true
        CRAWLED_ARR+=( "${WEB_FILE}" )
      fi
      WEB_DIR_L1="$(dirname "$WEB_PATH" | rev | cut -d'/' -f1 | rev)"
      WEB_DIR_L1="${WEB_DIR_L1#\.}"
      WEB_DIR_L1="${WEB_DIR_L1#\/}"
      if [[ -n "${WEB_DIR_L1}" ]] && ! [[ "${CRAWLED_ARR[*]}" == *" ${WEB_DIR_L1}/${WEB_FILE} "* ]]; then
        echo -e "\\n[*] Testing $ORANGE$PROTO://$IP_:$PORT_/${WEB_DIR_L1}/${WEB_FILE}$NC" >> "$LOG_PATH_MODULE/crawling_$IP_-$PORT_.log"
        timeout --preserve-status --signal SIGINT 2 curl "${CURL_OPTS[@]}" - "$PROTO""://""$IP_":"$PORT_""/""${WEB_DIR_L1}""/""$WEB_FILE" -o /dev/null >> "$LOG_PATH_MODULE/crawling_$IP_-$PORT_.log" 2>/dev/null || true
        CRAWLED_ARR+=( "${WEB_DIR_L1}/${WEB_FILE}" )
      fi
      WEB_DIR_L2="$(dirname "$WEB_PATH" | rev | cut -d'/' -f1-2 | rev)"
      WEB_DIR_L2="${WEB_DIR_L2#\.}"
      WEB_DIR_L2="${WEB_DIR_L2#\/}"
      if [[ -n "${WEB_DIR_L2}" ]] && [[ "${WEB_DIR_L2}" != "${WEB_DIR_L1}" ]] && ! [[ "${CRAWLED_ARR[*]}" == *" ${WEB_DIR_L2}/${WEB_FILE} "* ]]; then
        echo -e "\\n[*] Testing $ORANGE$PROTO://$IP_:$PORT_/${WEB_DIR_L2}/${WEB_FILE}$NC" >> "$LOG_PATH_MODULE/crawling_$IP_-$PORT_.log"
        timeout --preserve-status --signal SIGINT 2 curl "${CURL_OPTS[@]}" - "$PROTO""://""$IP_":"$PORT_""/""${WEB_DIR_L2}""/""$WEB_FILE" -o /dev/null >> "$LOG_PATH_MODULE/crawling_$IP_-$PORT_.log" 2>/dev/null || true
        CRAWLED_ARR+=( "${WEB_DIR_L2}/${WEB_FILE}" )
      fi
      WEB_DIR_L3="$(dirname "$WEB_PATH" | rev | cut -d'/' -f1-3 | rev)"
      WEB_DIR_L3="${WEB_DIR_L3#\.}"
      WEB_DIR_L3="${WEB_DIR_L3#\/}"
      if [[ -n "${WEB_DIR_L3}" ]] && [[ "${WEB_DIR_L3}" != "${WEB_DIR_L2}" ]] && [[ "${WEB_DIR_L3}" != "${WEB_DIR_L1}" ]] && ! [[ "${CRAWLED_ARR[*]}" == *" ${WEB_DIR_L3}/${WEB_FILE} "* ]]; then
        echo -e "\\n[*] Testing $ORANGE$PROTO://$IP_:$PORT_/${WEB_DIR_L3}/${WEB_FILE}$NC" >> "$LOG_PATH_MODULE/crawling_$IP_-$PORT_.log"
        timeout --preserve-status --signal SIGINT 2 curl "${CURL_OPTS[@]}" - "$PROTO""://""$IP_":"$PORT_""/""${WEB_DIR_L3}""/""$WEB_FILE" -o /dev/null >> "$LOG_PATH_MODULE/crawling_$IP_-$PORT_.log" 2>/dev/null || true
        CRAWLED_ARR+=( "${WEB_DIR_L3}/${WEB_FILE}" )
      fi
    done
    cd "${HOME_}" || exit 1
>>>>>>> c539ed2c
  done

  if [[ -f "$LOG_PATH_MODULE/crawling_$IP_-$PORT_.log" ]]; then
    grep -A1 Testing "$LOG_PATH_MODULE/crawling_$IP_-$PORT_.log" | grep -i -B1 "200 OK" | grep Testing | sed -r "s/\x1B\[([0-9]{1,3}(;[0-9]{1,2})?)?[mGK]//g" | sed "s/.*$IP_:$PORT//" | sort -u >> "$LOG_PATH_MODULE/crawling_$IP_-$PORT_-200ok.log" || true
    CRAWL_RESP_200=$(wc -l "$LOG_PATH_MODULE/crawling_$IP_-$PORT_-200ok.log" | awk '{print $1}')

    # Colorizing the log file:
    sed -i -r "s/.*HTTP\/.*\ 200\ .*/\x1b[32m&\x1b[0m/" "$LOG_PATH_MODULE/crawling_$IP_-$PORT_.log"
    sed -i -r "s/.*HTTP\/.*\ [3-9][0-9][0-9]\ .*/\x1b[31m&\x1b[0m/" "$LOG_PATH_MODULE/crawling_$IP_-$PORT_.log"

    if [[ "$CRAWL_RESP_200" -gt 0 ]]; then
      print_output "[+] Found $ORANGE$CRAWL_RESP_200$GREEN valid responses - please check the log for further details" "" "$LOG_PATH_MODULE/crawling_$IP_-$PORT_.log"
    fi

    print_output "[*] Finished web server crawling." "" "$LOG_PATH_MODULE/crawling_$IP_-$PORT_.log"
  else
    print_output "[*] Finished web server crawling."
  fi
  print_bar ""
}

arachni_scan() {
  local IP_="${1:-}"
  local PORT_="${2:-}"
  local SSL_="${3:-}"
  local PROTO="http"
  if [[ "$SSL_" -eq 1 ]]; then
    PROTO="https"
  fi
  # prepare arachni checks:
  local ARACHNI_CHECKS="*,-cvs_svn_users,-private_ip,-html_objects,-credit_card,-captcha,-emails,-ssn,-interesting_responses,-xss_dom*,-csrf,-session_fixation"

  if ! [[ -d "$ARACHNI_BIN_PATH" ]]; then
    print_output "[-] Arachni installation not found!"
    return
  fi
  if ! grep -q arachni /etc/passwd; then
    print_output "[-] Arachni user not found!"
    return
  fi
 
  sub_module_title "Starting Arachni web server testing for $ORANGE$IP_:$PORT_$NC"

  if [[ "$IN_DOCKER" -eq 1 ]]; then
    # we need to prepare the directories mounted as tempfs for arachni user:
    chown arachni:arachni "$EXT_DIR"/arachni/arachni-1.6.1.3-0.6.1.1/bin/../.system/arachni-ui-web/config/component_cache -R
    chown arachni:arachni "$EXT_DIR"/arachni/arachni-1.6.1.3-0.6.1.1/bin/../.system/arachni-ui-web/db -R
    chown arachni:arachni "$EXT_DIR"/arachni/arachni-1.6.1.3-0.6.1.1/bin/../.system/arachni-ui-web/tmp -R
    chown arachni:arachni "$EXT_DIR"/arachni/arachni-1.6.1.3-0.6.1.1/bin/../.system/../logs -R
    chown arachni:arachni "$EXT_DIR"/arachni/arachni-1.6.1.3-0.6.1.1/bin/../.system/home -R
  fi

  # as we are running with a low priv arachni user we report to /tmp and proceed afterwards
  if [[ -f "$LOG_PATH_MODULE/crawling_$IP_-$PORT_-200ok.log" ]]; then
    sudo -H -u arachni "$ARACHNI_BIN_PATH"/arachni --output-only-positives --report-save-path /tmp/arachni_report_"$IP_"-"$PORT_".afr --http-request-concurrency=5 --timeout 00:30:00 --scope-extend-paths "$LOG_PATH_MODULE/crawling_$IP_-$PORT_-200ok.log" --checks="$ARACHNI_CHECKS" "$PROTO"://"$IP_":"$PORT_"/ || true
  else
    sudo -H -u arachni "$ARACHNI_BIN_PATH"/arachni --output-only-positives --report-save-path /tmp/arachni_report_"$IP_"-"$PORT_".afr --http-request-concurrency=5 --timeout 00:30:00 --checks="$ARACHNI_CHECKS" "$PROTO"://"$IP_":"$PORT_"/ || true
  fi

  if [[ -f /tmp/arachni_report_"$IP_"-"$PORT_".afr ]]; then
    mv /tmp/arachni_report_"$IP_"-"$PORT_".afr "$LOG_PATH_MODULE"
  fi

  if [[ -f "$LOG_PATH_MODULE"/arachni_report_"$IP_"-"$PORT_".afr ]]; then
    # as we are running with a low priv arachni user we report to /tmp and proceed afterwards
    sudo -H -u arachni "$ARACHNI_BIN_PATH"/arachni_reporter "$LOG_PATH_MODULE"/arachni_report_"$IP_"-"$PORT_".afr | sudo -u arachni tee /tmp/arachni_report.tmp
    mv /tmp/arachni_report.tmp "$LOG_PATH_MODULE"
    sudo -H -u arachni "$ARACHNI_BIN_PATH"/arachni_reporter "$LOG_PATH_MODULE"/arachni_report_"$IP_"-"$PORT_".afr --reporter=html:outfile=/tmp/arachni_report_"$IP_"_"$PORT_".html.zip
    if [[ -f /tmp/arachni_report_"$IP_"_"$PORT_".html.zip ]]; then
      mv /tmp/arachni_report_"$IP_"_"$PORT_".html.zip "$LOG_PATH_MODULE"
    fi
    if [[ -f "$LOG_PATH_MODULE"/arachni_report_"$IP_"_"$PORT_".html.zip ]]; then
      mkdir "$LOG_PATH_MODULE"/arachni_report/
      unzip "$LOG_PATH_MODULE"/arachni_report_"$IP_"_"$PORT_".html.zip -d "$LOG_PATH_MODULE"/arachni_report/
    fi
    ARACHNI_ISSUES=$(grep "With issues" "$LOG_PATH_MODULE"/arachni_report.tmp | awk '{print $4}' || true)
    if [[ "$ARACHNI_ISSUES" -gt 0 ]]; then
      print_ln
      print_output "[+] Web application weaknesses in system $ORANGE$IP_:$PORT_$GREEN found."
      print_ln
    fi
    if [[ -f "$LOG_PATH_MODULE"/arachni_report/index.html ]]; then
      print_ln
      print_output "[*] Arachni report created" "" "$LOG_PATH_MODULE/arachni_report/index.html"
      print_ln
      WEB_RESULTS=1
    fi
  fi
  print_output "[*] Finished Arachni web server analysis for $ORANGE$IP_:$PORT$NC"
  print_bar ""
}

make_web_screenshot() {
  local IP_="${1:-}"
  local PORT_="${2:-}"

  sub_module_title "Starting screenshot for $ORANGE$IP_:$PORT_$NC"

  timeout --preserve-status --signal SIGINT 20 xvfb-run --server-args="-screen 0, 1024x768x24" cutycapt --url="$IP_":"$PORT_" --out="$LOG_PATH_MODULE"/screenshot_"$IP_"_"$PORT_".png || true

  if [[ -f "$LOG_PATH_MODULE"/screenshot_"$IP_"_"$PORT_".png ]]; then
    print_output "[*] Screenshot of web server on IP $ORANGE$IP_:$PORT_$NC created"
    write_link "$LOG_PATH_MODULE/screenshot_${IP_}_$PORT_.png"
    WEB_RESULTS=1
  else
    print_output "[-] Screenshot of web server on IP $ORANGE$IP_:$PORT_$NC failed"
  fi
  print_bar ""
}
<|MERGE_RESOLUTION|>--- conflicted
+++ resolved
@@ -227,18 +227,12 @@
   sub_module_title "Starting web server crawling for $ORANGE$IP_:$PORT$NC"
   print_ln
 
-<<<<<<< HEAD
-  for R_PATH in "${ROOT_PATH[@]}" ; do
-    # we need files and links (for cgi files)
-    mapfile -t FILE_ARR_EXT < <(find "$R_PATH" -type f -o -type l || true)
-=======
   local HOME_=""
   HOME_=$(pwd)
   for R_PATH in "${ROOT_PATH[@]}" ; do
     # we need files and links (for cgi files)
     cd "${R_PATH}" || exit 1
     mapfile -t FILE_ARR_EXT < <(find "." -type f -o -type l || true)
->>>>>>> c539ed2c
 
     for WEB_PATH in "${FILE_ARR_EXT[@]}"; do
       if ! ping -c 1 "$IP_" &> /dev/null; then
@@ -247,32 +241,6 @@
       fi
       print_dot
       WEB_FILE="$(basename "$WEB_PATH")"
-<<<<<<< HEAD
-      echo -e "\\n[*] Testing $ORANGE$PROTO://$IP_:$PORT_/$WEB_FILE$NC" >> "$LOG_PATH_MODULE/crawling_$IP_-$PORT_.log"
-      timeout --preserve-status --signal SIGINT 2 curl "${CURL_OPTS[@]}" - "$PROTO""://""$IP_":"$PORT_""/""$WEB_FILE" -o /dev/null >> "$LOG_PATH_MODULE/crawling_$IP_-$PORT_.log" 2>/dev/null || true
-      WEB_DIR_L1="$(dirname "$WEB_PATH" | rev | cut -d'/' -f1 | rev)"
-      if [[ -n "${WEB_DIR_L1}" ]]; then
-        WEB_DIR_L1="${WEB_DIR_L1#\.}"
-        WEB_DIR_L1="${WEB_DIR_L1#\/}"
-        echo -e "\\n[*] Testing $ORANGE$PROTO://$IP_:$PORT_/${WEB_DIR_L1}/${WEB_FILE}$NC" >> "$LOG_PATH_MODULE/crawling_$IP_-$PORT_.log"
-        timeout --preserve-status --signal SIGINT 2 curl "${CURL_OPTS[@]}" - "$PROTO""://""$IP_":"$PORT_""/""${WEB_DIR_L1}""/""$WEB_FILE" -o /dev/null >> "$LOG_PATH_MODULE/crawling_$IP_-$PORT_.log" 2>/dev/null || true
-      fi
-      WEB_DIR_L2="$(dirname "$WEB_PATH" | rev | cut -d'/' -f1-2 | rev)"
-      if [[ -n "${WEB_DIR_L2}" ]] && [[ "${WEB_DIR_L2}" != "${WEB_DIR_L1}" ]]; then
-        WEB_DIR_L2="${WEB_DIR_L2#\.}"
-        WEB_DIR_L2="${WEB_DIR_L2#\/}"
-        echo -e "\\n[*] Testing $ORANGE$PROTO://$IP_:$PORT_/${WEB_DIR_L2}/${WEB_FILE}$NC" >> "$LOG_PATH_MODULE/crawling_$IP_-$PORT_.log"
-        timeout --preserve-status --signal SIGINT 2 curl "${CURL_OPTS[@]}" - "$PROTO""://""$IP_":"$PORT_""/""${WEB_DIR_L2}""/""$WEB_FILE" -o /dev/null >> "$LOG_PATH_MODULE/crawling_$IP_-$PORT_.log" 2>/dev/null || true
-      fi
-      WEB_DIR_L3="$(dirname "$WEB_PATH" | rev | cut -d'/' -f1-3 | rev)"
-      if [[ -n "${WEB_DIR_L3}" ]] && [[ "${WEB_DIR_L3}" != "${WEB_DIR_L2}" ]] && [[ "${WEB_DIR_L3}" != "${WEB_DIR_L1}" ]]; then
-        WEB_DIR_L3="${WEB_DIR_L3#\.}"
-        WEB_DIR_L3="${WEB_DIR_L3#\/}"
-        echo -e "\\n[*] Testing $ORANGE$PROTO://$IP_:$PORT_/${WEB_DIR_L3}/${WEB_FILE}$NC" >> "$LOG_PATH_MODULE/crawling_$IP_-$PORT_.log"
-        timeout --preserve-status --signal SIGINT 2 curl "${CURL_OPTS[@]}" - "$PROTO""://""$IP_":"$PORT_""/""${WEB_DIR_L3}""/""$WEB_FILE" -o /dev/null >> "$LOG_PATH_MODULE/crawling_$IP_-$PORT_.log" 2>/dev/null || true
-      fi
-    done
-=======
       if [[ -n "${WEB_FILE}" ]] && ! [[ "${CRAWLED_ARR[*]}" == *" ${WEB_FILE} "* ]]; then
         echo -e "\\n[*] Testing $ORANGE$PROTO://$IP_:$PORT_/$WEB_FILE$NC" >> "$LOG_PATH_MODULE/crawling_$IP_-$PORT_.log"
         timeout --preserve-status --signal SIGINT 2 curl "${CURL_OPTS[@]}" - "$PROTO""://""$IP_":"$PORT_""/""$WEB_FILE" -o /dev/null >> "$LOG_PATH_MODULE/crawling_$IP_-$PORT_.log" 2>/dev/null || true
@@ -304,7 +272,6 @@
       fi
     done
     cd "${HOME_}" || exit 1
->>>>>>> c539ed2c
   done
 
   if [[ -f "$LOG_PATH_MODULE/crawling_$IP_-$PORT_.log" ]]; then
