--- conflicted
+++ resolved
@@ -20,11 +20,7 @@
 
 S105_deep_key_search()
 {
-<<<<<<< HEAD
-  module_log_init "S105_deep_analysis_keys"
-=======
   module_log_init "${FUNCNAME[0]}"
->>>>>>> b34247d7
   module_title "Deep analysis of files for private keys"
 
   local QUERY_L
