--- conflicted
+++ resolved
@@ -354,13 +354,9 @@
   echo -e "$CYAN""-e [./path]""$NC""       Exclude paths from testing (multiple usage possible)"
   echo -e "$CYAN""-m [MODULE_NO.]""$NC""   Test only with set modules [e.g. -m 05 -m 10 ... ]] (multiple usage possible)"
   echo -e "$CYAN""-c""$NC""                Enable cwe-checker"
-<<<<<<< HEAD
   echo -e "$CYAN""-g""$NC""                Create grep-able log file in [log_path]/fw_grep.log"
   echo -e "                  Schematic: MESSAGE_TYPE;MODULE_NUMBER;SUB_MODULE_NUMBER;MESSAGE"
-
-=======
   echo -e "$CYAN""-E""$NC""                Enable automated qemu emulation tests (WARNING this module could harm your host!)"
->>>>>>> 2e55490f
   echo -e "\\nDependency check"
   echo -e "$CYAN""-d""$NC""                Only check dependencies"
   echo -e "$CYAN""-F""$NC""                Check dependencies but ignore errors"
