--- conflicted
+++ resolved
@@ -120,13 +120,10 @@
     kill -9 "$CHECK_CVE_JOB_PID" || true
   fi
 
-<<<<<<< HEAD
   # Remove status bar and reset screen
   remove_status_bar
-=======
   # stop inotifywait on host
   pkill -f "inotifywait.*$LOG_DIR.*"
->>>>>>> 451749c3
 
   if [[ -d "$TMP_DIR" ]]; then
     rm -r "$TMP_DIR" 2>/dev/null || true
