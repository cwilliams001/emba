#!/bin/bash -p

# EMBA - EMBEDDED LINUX ANALYZER
#
# Copyright 2020-2022 Siemens AG
# Copyright 2020-2022 Siemens Energy AG
#
# EMBA comes with ABSOLUTELY NO WARRANTY. This is free software, and you are
# welcome to redistribute it under the terms of the GNU General Public License.
# See LICENSE file for usage of this software.
#
# EMBA is licensed under GPLv3
#
# Author(s): Michael Messner, Pascal Eckmann

# Description:  Preparation for testing firmware:
#                 Check log directory
#                 Excluding paths
#                 Check architecture
#                 Binary array
#                 etc path handling
#                 Check firmware
#               Access:
#                 firmware root path via $FIRMWARE_PATH

log_folder()
{
  if [[ $ONLY_DEP -eq 0 ]] && [[ -d "$LOG_DIR" ]] ; then
    export RESTART=0          # indicator for testing unfinished tests again
    local NOT_FINISHED=0      # identify unfinished firmware tests
    local POSSIBLE_RESTART=0  # used for testing the checksums of the firmware with stored checksum

    echo -e "\\n[${RED}!${NC}] ${ORANGE}Warning${NC}\\n"
    echo -e "    There are files in the specified directory: ""$LOG_DIR""\\n    You can now delete the content here or start the tool again and specify a different directory."

    if [[ -f "$LOG_DIR"/"$MAIN_LOG_FILE" ]]; then
      if grep -q "Test ended" "$LOG_DIR"/"$MAIN_LOG_FILE"; then
        print_output "[*] A finished EMBA firmware test was found in the log directory" "no_log"
      elif grep -q "System emulation phase ended" "$LOG_DIR"/"$MAIN_LOG_FILE"; then
        print_output "[*] A ${ORANGE}NOT${NC} finished EMBA firmware test was found in the log directory - ${ORANGE}system emulation phase${NC} already finished" "no_log"
        NOT_FINISHED=1
      elif grep -q "Testing phase ended" "$LOG_DIR"/"$MAIN_LOG_FILE"; then
        print_output "[*] A ${ORANGE}NOT${NC} finished EMBA firmware test was found in the log directory - ${ORANGE}testing phase${NC} already finished" "no_log"
        NOT_FINISHED=1
      elif grep -q "Pre-checking phase ended" "$LOG_DIR"/"$MAIN_LOG_FILE"; then
        print_output "[*] A ${ORANGE}NOT${NC} finished EMBA firmware test was found in the log directory - ${ORANGE}pre-checking phase${NC} already finished" "no_log"
        NOT_FINISHED=1
      else
        print_output "[*] A ${ORANGE}NOT${NC} finished EMBA firmware test was found in the log directory" "no_log"
        NOT_FINISHED=1
      fi
    fi

    # we check the found sha512 hash with the firmware to test:
<<<<<<< HEAD
    if [[ -f "$CSV_DIR"/p02_firmware_bin_file_check.csv ]] && grep -q "SHA512" "$CSV_DIR"/p02_firmware_bin_file_check.csv; then
      STORED_SHA512=$(grep "SHA512" "$CSV_DIR"/p02_firmware_bin_file_check.csv | cut -d\; -f2)
=======
    if [[ -f "$LOG_DIR"/csv_logs/p02_firmware_bin_file_check.csv ]] && [[ -f "$FIRMWARE_PATH" ]]; then
      STORED_SHA512=$(grep "SHA512" "$LOG_DIR"/csv_logs/p02_firmware_bin_file_check.csv | cut -d\; -f2)
>>>>>>> c8a67a81
      FW_SHA512=$(sha512sum "$FIRMWARE_PATH" | awk '{print $1}')
      if [[ "$STORED_SHA512" == "$FW_SHA512" ]]; then
        # the found analysis is for the same firmware
        POSSIBLE_RESTART=1
      fi
    fi
    echo -e "\\n${ORANGE}Delete content of log directory: $LOG_DIR ?${NC}\\n"
    if [[ "$NOT_FINISHED" -eq 1 ]] && [[ "$POSSIBLE_RESTART" -eq 1 ]]; then
      print_output "[*] If you answer with ${ORANGE}n${NC}o, EMBA tries to process the unfinished test${NC}" "no_log"
    fi

    if [[ $OVERWRITE_LOG -eq 1 ]] ; then
      ANSWER="y"
    else
      read -p "(Y/n)  " -r ANSWER
    fi
    case ${ANSWER:0:1} in
        y|Y|"" )
          if mount | grep "$LOG_DIR" | grep -e "proc\|sys\|run" > /dev/null; then
            print_ln "no_log"
            print_output "[!] We found unmounted areas from a former emulation process in your log directory $LOG_DIR." "no_log"
            print_output "[!] You should unmount this stuff manually:\\n" "no_log"
            print_output "$(indent "$(mount | grep "$LOG_DIR")")" "no_log"
            echo -e "\\n${RED}Terminate EMBA${NC}\\n"
            exit 1
          elif mount | grep "$LOG_DIR" > /dev/null; then
            print_ln "no_log"
            print_output "[!] We found unmounted areas in your log directory $LOG_DIR." "no_log"
            print_output "[!] If EMBA is failing check this manually:\\n" "no_log"
            print_output "$(indent "$(mount | grep "$LOG_DIR")")" "no_log"
          else
            rm -R "${LOG_DIR:?}/"* 2>/dev/null || true
            echo -e "\\n${GREEN}Sucessfully deleted: $ORANGE$LOG_DIR${NC}\\n"
          fi
        ;;
        n|N )
          if [[ "$NOT_FINISHED" -eq 1 ]] && [[ -f "$LOG_DIR"/backup_vars.log ]] && [[ "$POSSIBLE_RESTART" -eq 1 ]]; then
            print_output "[*] EMBA tries to process the unfinished test" "no_log"
            if ! [[ -d "$TMP_DIR" ]]; then
              mkdir "$TMP_DIR"
            fi
            if [[ -d "$LOG_DIR"/html-report ]]; then
              print_output "[*] EMBA needs to remove and re-create the current HTML report" "no_log"
              rm -r "$LOG_DIR""/html-report" && mkdir "$LOG_DIR""/html-report"
            fi
            touch "$TMP_DIR"/restart
          else
            echo -e "\\n${RED}Terminate EMBA${NC}\\n"
            exit 1
          fi
        ;;
        * )
          echo -e "\\n${RED}Terminate EMBA${NC}\\n"
          exit 1
        ;;
    esac
  fi

  readarray -t D_LOG_FILES < <( find . \( -path ./external -o -path ./config -o -path ./licenses \) -prune -false -o \( -name "*.txt" -o -name "*.log" \) -exec md5sum {} \; 2>/dev/null | sort -u -k1,1 | cut -d\  -f3 )
  if [[ $USE_DOCKER -eq 1 && ${#D_LOG_FILES[@]} -gt 0 ]] ; then
    echo -e "\\n[${RED}!${NC}] ${ORANGE}Warning${NC}\\n"
    echo -e "    It appears that there are log files in the EMBA directory.\\n    You should move these files to another location where they won't be exposed to the Docker container."
    for D_LOG_FILE in "${D_LOG_FILES[@]}" ; do
      echo -e "        ""$(print_path "$D_LOG_FILE")"
    done
    echo -e "\\n${ORANGE}Continue to run EMBA and ignore this warning?${NC}\\n"
    read -p "(Y/n)  " -r ANSWER
    case ${ANSWER:0:1} in
        y|Y|"" )
          print_ln "no_log"
        ;;
        * )
          echo -e "\\n${RED}Terminate EMBA${NC}\\n"
          exit 1
        ;;
    esac
  fi
}

set_exclude()
{
  export EXCLUDE_PATHS

  if [[ "$FIRMWARE_PATH" == "/" ]]; then
    EXCLUDE=("${EXCLUDE[@]}" "/proc" "/sys" "$(pwd)")
    print_output "[!] Apparently you want to test your live system. This can lead to errors. Please report the bugs so the software can be fixed." "no_log"
  fi

  print_ln "no_log"

  # exclude paths from testing and set EXCL_FIND for find command (prune paths dynamicially)
  EXCLUDE_PATHS="$(set_excluded_path)"
  export EXCL_FIND
  IFS=" " read -r -a EXCL_FIND <<< "$( echo -e "$(get_excluded_find "$EXCLUDE_PATHS")" | tr '\r\n' ' ' | tr -d '\n' 2>/dev/null)"
  print_excluded
}

architecture_check()
{
  if [[ $ARCH_CHECK -eq 1 ]] ; then
    print_output "[*] Architecture auto detection (could take some time)\\n"
    local ARCH_MIPS=0 ARCH_ARM=0 ARCH_X64=0 ARCH_X86=0 ARCH_PPC=0 ARCH_NIOS2=0
    local D_END_LE=0 D_END_BE=0
    D_END="NA"

    # we use the binaries array which is already unique
    for D_ARCH in "${BINARIES[@]}" ; do
      D_ARCH=$(file "$D_ARCH")

      if [[ "$D_ARCH" == *"MSB"* ]] ; then
        D_END_BE=$((D_END_BE+1))
      elif [[ "$D_ARCH" == *"LSB"* ]] ; then
        D_END_LE=$((D_END_LE+1))
      fi

      if [[ "$D_ARCH" == *"MIPS"* ]] ; then
        ARCH_MIPS=$((ARCH_MIPS+1))
        continue
      elif [[ "$D_ARCH" == *"ARM"* ]] ; then
        ARCH_ARM=$((ARCH_ARM+1))
        continue
      elif [[ "$D_ARCH" == *"x86-64"* ]] ; then
        ARCH_X64=$((ARCH_X64+1))
        continue
      elif [[ "$D_ARCH" == *"80386"* ]] ; then
        ARCH_X86=$((ARCH_X86+1))
        continue
      elif [[ "$D_ARCH" == *"PowerPC"* ]] ; then
        ARCH_PPC=$((ARCH_PPC+1))
        continue
      elif [[ "$D_ARCH" == *"Altera Nios II"* ]] ; then
        ARCH_NIOS2=$((ARCH_NIOS2+1))
        continue
      fi
    done

    if [[ $((ARCH_MIPS+ARCH_ARM+ARCH_X64+ARCH_X86+ARCH_PPC+ARCH_NIOS2)) -gt 0 ]] ; then
      print_output "$(indent "$(orange "Architecture  Count")")"
      if [[ $ARCH_MIPS -gt 0 ]] ; then print_output "$(indent "$(orange "MIPS          ""$ARCH_MIPS")")" ; fi
      if [[ $ARCH_ARM -gt 0 ]] ; then print_output "$(indent "$(orange "ARM           ""$ARCH_ARM")")" ; fi
      if [[ $ARCH_X64 -gt 0 ]] ; then print_output "$(indent "$(orange "x64           ""$ARCH_X64")")" ; fi
      if [[ $ARCH_X86 -gt 0 ]] ; then print_output "$(indent "$(orange "x86           ""$ARCH_X86")")" ; fi
      if [[ $ARCH_PPC -gt 0 ]] ; then print_output "$(indent "$(orange "PPC           ""$ARCH_PPC")")" ; fi
      if [[ $ARCH_NIOS2 -gt 0 ]] ; then print_output "$(indent "$(orange "NIOS II       ""$ARCH_NIOS2")")" ; fi
      if [[ $ARCH_MIPS -gt $ARCH_ARM ]] && [[ $ARCH_MIPS -gt $ARCH_X64 ]] && [[ $ARCH_MIPS -gt $ARCH_X86 ]] && [[ $ARCH_MIPS -gt $ARCH_PPC ]] && [[ $ARCH_MIPS -gt $ARCH_NIOS2 ]]; then
        D_ARCH="MIPS"
      elif [[ $ARCH_ARM -gt $ARCH_MIPS ]] && [[ $ARCH_ARM -gt $ARCH_X64 ]] && [[ $ARCH_ARM -gt $ARCH_X86 ]] && [[ $ARCH_ARM -gt $ARCH_PPC ]] && [[ $ARCH_ARM -gt $ARCH_NIOS2 ]]; then
        D_ARCH="ARM"
      elif [[ $ARCH_X64 -gt $ARCH_MIPS ]] && [[ $ARCH_X64 -gt $ARCH_ARM ]] && [[ $ARCH_X64 -gt $ARCH_X86 ]] && [[ $ARCH_X64 -gt $ARCH_PPC ]] && [[ $ARCH_X64 -gt $ARCH_NIOS2 ]]; then
        D_ARCH="x64"
      elif [[ $ARCH_X86 -gt $ARCH_MIPS ]] && [[ $ARCH_X86 -gt $ARCH_X64 ]] && [[ $ARCH_X86 -gt $ARCH_ARM ]] && [[ $ARCH_X86 -gt $ARCH_PPC ]] && [[ $ARCH_X86 -gt $ARCH_NIOS2 ]]; then
        D_ARCH="x86"
      elif [[ $ARCH_PPC -gt $ARCH_MIPS ]] && [[ $ARCH_PPC -gt $ARCH_ARM ]] && [[ $ARCH_PPC -gt $ARCH_X64 ]] && [[ $ARCH_PPC -gt $ARCH_X86 ]] && [[ $ARCH_PPC -gt $ARCH_NIOS2 ]]; then
        D_ARCH="PPC"
      elif [[ $ARCH_NIOS2 -gt $ARCH_MIPS ]] && [[ $ARCH_NIOS2 -gt $ARCH_ARM ]] && [[ $ARCH_NIOS2 -gt $ARCH_X64 ]] && [[ $ARCH_NIOS2 -gt $ARCH_X86 ]] && [[ $ARCH_NIOS2 -gt $ARCH_PPC ]]; then
        D_ARCH="NIOS2"
      else
        D_ARCH="unknown"
      fi

      if [[ $((D_END_BE+D_END_LE)) -gt 0 ]] ; then
        print_ln
        print_output "$(indent "$(orange "Endianness  Count")")"
        if [[ $D_END_BE -gt 0 ]] ; then print_output "$(indent "$(orange "Big endian          ""$D_END_BE")")" ; fi
        if [[ $D_END_LE -gt 0 ]] ; then print_output "$(indent "$(orange "Little endian          ""$D_END_LE")")" ; fi
      fi

      if [[ $D_END_LE -gt $D_END_BE ]] ; then
        D_END="EL"
      elif [[ $D_END_BE -gt $D_END_LE ]] ; then
        D_END="EB"
      else
        D_END="NA"
      fi

      print_ln

      if [[ $((D_END_BE+D_END_LE)) -gt 0 ]] ; then
        print_output "$(indent "Detected architecture and endianness of the firmware: ""$ORANGE""$D_ARCH"" / ""$D_END""$NC")""\\n"
        export D_END
      else
        print_output "$(indent "Detected architecture of the firmware: ""$ORANGE""$D_ARCH""$NC")""\\n"
      fi

      if [[ -n "${ARCH:-}" ]] ; then
        if [[ "$ARCH" != "$D_ARCH" ]] ; then
          print_output "[!] Your set architecture (""$ARCH"") is different from the automatically detected one. The set architecture will be used."
        fi
      else
        print_output "[*] No architecture was enforced, so the automatically detected one is used."
        ARCH="$D_ARCH"
        export ARCH
      fi
    else
      print_output "$(indent "$(red "No architecture in firmware found")")"
      if [[ -n "$ARCH" ]] ; then
        print_output "[*] Your set architecture (""$ARCH"") will be used."
      else
        print_output "[!] Since no architecture could be detected, you should set one."
      fi
    fi
    backup_var "ARCH" "$ARCH"
    backup_var "D_END" "$D_END"

  else
    print_output "[*] Architecture auto detection disabled\\n"
    if [[ -n "$ARCH" ]] ; then
      print_output "[*] Your set architecture (""$ARCH"") will be used."
    else
      print_output "[!] Since no architecture could be detected, you should set one."
    fi
  fi
}

prepare_file_arr()
{
  echo ""
  print_output "[*] Unique files auto detection for $ORANGE$FIRMWARE_PATH$NC (could take some time)\\n"

  export FILE_ARR
  readarray -t FILE_ARR < <(find "$FIRMWARE_PATH" -xdev "${EXCL_FIND[@]}" -type f -exec md5sum {} \; 2>/dev/null | sort -u -k1,1 | cut -d\  -f3- )
  # RTOS handling:
  if [[ -f $FIRMWARE_PATH && $RTOS -eq 1 ]]; then
    readarray -t FILE_ARR_RTOS < <(find "$OUTPUT_DIR" -xdev -type f -exec md5sum {} \; 2>/dev/null | sort -u -k1,1 | cut -d\  -f3- )
    FILE_ARR+=( "${FILE_ARR_RTOS[@]}" )
    FILE_ARR+=( "$FIRMWARE_PATH" )
  fi
  print_output "[*] Found $ORANGE${#FILE_ARR[@]}$NC unique files."

  # xdev will do the trick for us:
  # remove ./proc/* executables (for live testing)
  #rm_proc_binary "${FILE_ARR[@]}"
}

prepare_binary_arr()
{
  echo ""
  print_output "[*] Unique binary auto detection for $ORANGE$FIRMWARE_PATH$NC (could take some time)\\n"

  # lets try to get an unique binary array
  # Necessary for providing BINARIES array (usable in every module)
  export BINARIES=()
  #readarray -t BINARIES < <( find "$FIRMWARE_PATH" "${EXCL_FIND[@]}" -type f -executable -exec md5sum {} \; 2>/dev/null | sort -u -k1,1 | cut -d\  -f3 )

  # In some firmwares we miss the exec permissions in the complete firmware. In such a case we try to find ELF files and unique it
  readarray -t BINARIES_TMP < <(find "$FIRMWARE_PATH" "${EXCL_FIND[@]}" -type f -exec file {} \; 2>/dev/null | grep ELF | cut -d: -f1 || true)
  if [[ -v BINARIES_TMP[@] ]]; then
    for BINARY in "${BINARIES_TMP[@]}"; do
      if [[ -f "$BINARY" ]]; then
        BIN_MD5=$(md5sum "$BINARY" | cut -d\  -f1)
        if [[ ! " ${MD5_DONE_INT[*]} " =~ ${BIN_MD5} ]]; then
          BINARIES+=( "$BINARY" )
          MD5_DONE_INT+=( "$BIN_MD5" )
        fi
      fi
    done
    print_output "[*] Found $ORANGE${#BINARIES[@]}$NC unique executables."
  fi

  # remove ./proc/* executables (for live testing)
  #rm_proc_binary "${BINARIES[@]}"
}

set_etc_paths()
{
  # For the case if ./etc isn't in root of provided firmware or is renamed like e.g. ./etc-ro:
  # search etc paths
  # set them in ETC_PATHS variable
  # If another variable needs a "Extrawurst", you only need to copy 'set_etc_path' function, modify it and change
  # 'mod_path' for project wide path modification
  export ETC_PATHS
  set_etc_path
  print_etc
}

check_firmware()
{
  # this detection is only running if we have not found a Linux system:
  local DIR_COUNT=0
  if [[ "$RTOS" -eq 1 ]]; then
    # Check if firmware got normal linux directory structure and warn if not
    # as we already have done some root directory detection we are going to use it now
    local LINUX_PATHS=( "bin" "boot" "dev" "etc" "home" "lib" "mnt" "opt" "proc" "root" "sbin" "srv" "tmp" "usr" "var" )
    if [[ ${#ROOT_PATH[@]} -gt 0 ]]; then
      for R_PATH in "${ROOT_PATH[@]}"; do
        for L_PATH in "${LINUX_PATHS[@]}"; do
          if [[ -d "$R_PATH"/"$L_PATH" ]] ; then
            ((DIR_COUNT+=1))
          fi
        done
      done
    else
      # this is needed for directories we are testing
      # in such a case the pre-checking modules are not executed and no RPATH is available
      for L_PATH in "${LINUX_PATHS[@]}"; do
        if [[ -d "$FIRMWARE_PATH"/"$L_PATH" ]] ; then
          ((DIR_COUNT+=1))
        fi
      done
    fi
  fi

  if [[ $DIR_COUNT -lt 5 ]] && [[ "$RTOS" -eq 1 ]]; then
    print_ln "no_log"
    print_output "[!] Your firmware looks not like a regular Linux system, sure that you have entered the correct path?"
  fi
  if [[ "$RTOS" -eq 0 ]] || [[ $DIR_COUNT -gt 4 ]]; then
    print_output "[+] Your firmware looks like a regular Linux system."
  fi
}

detect_root_dir_helper() {
  SEARCH_PATH="${1:-}"

  print_output "[*] Root directory auto detection (could take some time)\\n"
  ROOT_PATH=()
  export ROOT_PATH
  local R_PATH
  local MECHANISM=""

  mapfile -t INTERPRETER_FULL_PATH < <(find "$SEARCH_PATH" -ignore_readdir_race -type f -exec file {} \; 2>/dev/null | grep "ELF" | grep "interpreter" | sed s/.*interpreter\ // | sed s/,\ .*$// | sort -u 2>/dev/null || true)

  if [[ "${#INTERPRETER_FULL_PATH[@]}" -gt 0 ]]; then
    for INTERPRETER_PATH in "${INTERPRETER_FULL_PATH[@]}"; do
      # now we have a result like this "/lib/ld-uClibc.so.0"
      # lets escape it
      INTERPRETER_ESCAPED=$(echo "$INTERPRETER_PATH" | sed -e 's/\//\\\//g')
      mapfile -t INTERPRETER_FULL_RPATH < <(find "$SEARCH_PATH" -ignore_readdir_race -wholename "*$INTERPRETER_PATH" 2>/dev/null | sort -u)
      for R_PATH in "${INTERPRETER_FULL_RPATH[@]}"; do
        # remove the interpreter path from the full path:
        R_PATH="${R_PATH//$INTERPRETER_ESCAPED/}"
        ROOT_PATH+=( "$R_PATH" )
        MECHANISM="binary interpreter"
      done
    done
  fi
  # if we can't find the interpreter we fall back to a search for something like "*root/bin/* and take this:
  mapfile -t ROOTx_PATH < <(find "$SEARCH_PATH" -xdev \( -path "*extracted/bin" -o -path "*root/bin" \) -exec dirname {} \; 2>/dev/null)
  for R_PATH in "${ROOTx_PATH[@]}"; do
    if [[ -d "$R_PATH" ]]; then
      ROOT_PATH+=( "$R_PATH" )
      if ! echo "$MECHANISM" | grep -q "dir names"; then
        MECHANISM="$MECHANISM / dir names"
      elif ! echo "$MECHANISM" | grep -q "binary interpreter"; then
        MECHANISM="dir names"
      fi
    fi
  done
  mapfile -t ROOTx_PATH < <(find "$SEARCH_PATH" -xdev -path "*bin/busybox" | sed -E 's/\/.?bin\/busybox//')
  for R_PATH in "${ROOTx_PATH[@]}"; do
    if [[ -d "$R_PATH" ]]; then
      ROOT_PATH+=( "$R_PATH" )
      if ! echo "$MECHANISM" | grep -q "file names"; then
        MECHANISM="$MECHANISM / file names"
      elif ! echo "$MECHANISM" | grep -q "binary interpreter"; then
        MECHANISM="file names"
      fi
    fi
  done
  mapfile -t ROOTx_PATH < <(find "$SEARCH_PATH" -xdev -path "*bin/bash" | sed -E 's/\/.?bin\/bash//')
  for R_PATH in "${ROOTx_PATH[@]}"; do
    if [[ -d "$R_PATH" ]]; then
      ROOT_PATH+=( "$R_PATH" )
      if ! echo "$MECHANISM" | grep -q "file names"; then
        MECHANISM="$MECHANISM / file names"
      elif ! echo "$MECHANISM" | grep -q "binary interpreter"; then
        MECHANISM="file names"
      fi
    fi
  done

  if [[ ${#ROOT_PATH[@]} -eq 0 ]]; then
    export RTOS=1
    ROOT_PATH+=( "$SEARCH_PATH" )
    MECHANISM="last resort"
  else
    export RTOS=0
  fi

  eval "ROOT_PATH=($(for i in "${ROOT_PATH[@]}" ; do echo "\"$i\"" ; done | sort -u))"
  if [[ -v ROOT_PATH[@] && "$RTOS" -eq 0 ]]; then
    print_output "[*] Found $ORANGE${#ROOT_PATH[@]}$NC different root directories:"
    write_link "s05#file_dirs"
  fi

  for R_PATH in "${ROOT_PATH[@]}"; do
    print_output "[+] Found the following root directory: $ORANGE$R_PATH$GREEN via $ORANGE$MECHANISM$GREEN."
    write_link "s05#file_dirs"
  done
}

check_init_size() {
  SIZE=$(du -b --max-depth=0 "$FIRMWARE_PATH"| awk '{print $1}' || true)
  if [[ $SIZE -gt 400000000 ]]; then
    print_ln "no_log"
    print_output "[!] WARNING: Your firmware is very big!" "no_log"
    print_output "[!] WARNING: Analysing huge firmwares will take a lot of disk space, RAM and time!" "no_log"
    print_ln "no_log"
  fi
}

generate_msf_db() {
  # only running on host in full installation (with metapsloit installed)
  print_output "[*] Building the Metasploit exploit database" "no_log"
  # search all ruby files in the metasploit directory and create a temporary file with the module path and CVE:
  find "$MSF_PATH" -type f -iname "*.rb" -exec grep -H -E -o "CVE', '[0-9]{4}-[0-9]+" {} \; | sed "s/', '/-/g" | sort > "$MSF_DB_PATH"
  if [[ -f "$MSF_DB_PATH" ]]; then
    print_output "[*] Metasploit exploit database now has $ORANGE$(wc -l "$MSF_DB_PATH" | awk '{print $1}')$NC exploit entries." "no_log"
  fi
}

generate_trickest_db() {
  # only running on host with trickest database installed
  # search all markdown files in the trickest directory and create a temporary file with the module path (including CVE) and github URL to exploit:

  if [[ -d "$EXT_DIR"/trickest-cve ]]; then
    print_output "[*] Update and build the Trickest CVE/exploit database" "no_log"
    cd "$EXT_DIR"/trickest-cve || true
    git pull || true
    cd ../.. || true

    find "$EXT_DIR"/trickest-cve -type f -iname "*.md" -exec grep -o -H "\-\ https://github.com/.*" {} \; | sed 's/:-\ /:/g' | sort > "$TRICKEST_DB_PATH" || true
    if [[ -f "$TRICKEST_DB_PATH" ]]; then
      print_output "[*] Trickest CVE database now has $ORANGE$(wc -l "$TRICKEST_DB_PATH" | awk '{print $1}')$NC exploit entries." "no_log"
    fi
  else
    print_output "[*] No update of the Trickest exploit database performed." "no_log"
  fi
}

update_known_exploitable() {
  # only running on host with known_exploited_vulnerabilities.csv installed

  if [[ -f "$EXT_DIR"/known_exploited_vulnerabilities.csv ]]; then
    print_output "[*] Update the known_exploited_vulnerabilities file" "no_log"
    wget https://www.cisa.gov/sites/default/files/csv/known_exploited_vulnerabilities.csv -O "$EXT_DIR"/known_exploited_vulnerabilities_new.csv || true
    if [[ $(wc -l "$EXT_DIR"/known_exploited_vulnerabilities_new.csv | awk '{print $1}') -ge $(wc -l "$EXT_DIR"/known_exploited_vulnerabilities.csv | awk '{print $1}') ]]; then
      # copy it only if the updated file is bigger then the installed one
      cp "$EXT_DIR"/known_exploited_vulnerabilities_new.csv "$KNOWN_EXP_CSV"
      mv "$EXT_DIR"/known_exploited_vulnerabilities_new.csv "$EXT_DIR"/known_exploited_vulnerabilities.csv
    fi
    if [[ -f "$KNOWN_EXP_CSV" ]]; then
      print_output "[*] Known exploit database now has $ORANGE$(wc -l "$KNOWN_EXP_CSV" | awk '{print $1}')$NC exploit entries." "no_log"
    fi
  else
    print_output "[*] No update of the known_exploited_vulnerabilities.csv file performed." "no_log"
  fi
}<|MERGE_RESOLUTION|>--- conflicted
+++ resolved
@@ -52,13 +52,8 @@
     fi
 
     # we check the found sha512 hash with the firmware to test:
-<<<<<<< HEAD
-    if [[ -f "$CSV_DIR"/p02_firmware_bin_file_check.csv ]] && grep -q "SHA512" "$CSV_DIR"/p02_firmware_bin_file_check.csv; then
+    if [[ -f "$CSV_DIR"/p02_firmware_bin_file_check.csv ]] && [[ -f "$FIRMWARE_PATH" ]] && grep -q "SHA512" "$CSV_DIR"/p02_firmware_bin_file_check.csv; then
       STORED_SHA512=$(grep "SHA512" "$CSV_DIR"/p02_firmware_bin_file_check.csv | cut -d\; -f2)
-=======
-    if [[ -f "$LOG_DIR"/csv_logs/p02_firmware_bin_file_check.csv ]] && [[ -f "$FIRMWARE_PATH" ]]; then
-      STORED_SHA512=$(grep "SHA512" "$LOG_DIR"/csv_logs/p02_firmware_bin_file_check.csv | cut -d\; -f2)
->>>>>>> c8a67a81
       FW_SHA512=$(sha512sum "$FIRMWARE_PATH" | awk '{print $1}')
       if [[ "$STORED_SHA512" == "$FW_SHA512" ]]; then
         # the found analysis is for the same firmware
